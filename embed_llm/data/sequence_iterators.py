--- conflicted
+++ resolved
@@ -83,11 +83,7 @@
             continue
 
         # If instruct data type do not split the passage into smaller embeddings
-<<<<<<< HEAD
-        if data_type == "reconstruction" and len(embed_tokens) == 1:
-=======
         if data_type == "reconstruction":
->>>>>>> c743be82
             new_embed = tokens[cur_pos : cur_pos + n_missing]
             if (
                 llm_tokenizer.model_name == "llama"
@@ -100,16 +96,10 @@
                     new_text = new_text.replace(sp_tok, "")
                 to_embed_buffer.append(
                     {
-<<<<<<< HEAD
-                        "text": new_text,
-                        "tokens": embed_tokenizer.tokenizer.encode(new_text, bos=bos, eos=eos)
-                        ,
-=======
                         "text": [new_text],
                         "tokens": [
                             embed_tokenizer.tokenizer.encode(new_text, bos=bos, eos=eos)
                         ],
->>>>>>> c743be82
                     }
                 )
 
@@ -122,29 +112,17 @@
                 new_text = llm_tokenizer.tokenizer.decode(new_embed)
                 to_embed_buffer.append(
                     {
-<<<<<<< HEAD
-                        "text": new_text,
-                        "tokens": 
-                            embed_tokenizer.tokenizer.encode(new_text, bos=bos, eos=eos)
-                        ,
-=======
                         "text": [new_text],
                         "tokens": [
                             embed_tokenizer.tokenizer.encode(new_text, bos=bos, eos=eos)
                         ],
->>>>>>> c743be82
                     }
                 )
             else:
                 to_embed_buffer.append(
                     {
-<<<<<<< HEAD
-                        "text": llm_tokenizer.tokenizer.decode(new_embed),
-                        "tokens": new_embed,
-=======
                         "text": [llm_tokenizer.tokenizer.decode(new_embed)],
                         "tokens": [new_embed],
->>>>>>> c743be82
                     }
                 )
 
