--- conflicted
+++ resolved
@@ -87,13 +87,9 @@
         # If instruct data type do not split the passage into smaller embeddings
         if data_type == "reconstruction":
             new_embed = tokens[cur_pos : cur_pos + n_missing]
-<<<<<<< HEAD
             if (
                 llm_tokenizer.model_name == "llama"
             ):
-=======
-            if llm_tokenizer.model_name == "llama":
->>>>>>> 4bbd8911
                 new_text = llm_tokenizer.tokenizer.decode(new_embed)
                 bos = "<|begin_of_text|>" in new_text
                 eos = "<|end_of_text|>" in new_text
@@ -108,13 +104,9 @@
                     }
                 )
 
-<<<<<<< HEAD
             elif (
                 llm_tokenizer.model_name == "mistral"
             ):
-=======
-            elif llm_tokenizer.model_name == "mistral":
->>>>>>> 4bbd8911
                 bos = llm_tokenizer.tokenizer.bos_id in new_embed
                 eos = llm_tokenizer.tokenizer.eos_id in new_embed
                 new_text = llm_tokenizer.tokenizer.decode(new_embed)
@@ -308,17 +300,10 @@
                     curr_mask = [True] * added_prefix + curr_mask
                 size = added_prefix + size
                 seq_len += added_prefix
-<<<<<<< HEAD
-                
-            x_buffer.extend(x[cur_pos : cur_pos + n_missing])
-            y_buffer.extend([x[cur_pos]] + y[cur_pos: cur_pos + n_missing])
-                
-=======
 
             x_buffer.extend(x[cur_pos : cur_pos + n_missing])
             y_buffer.extend([x[cur_pos]] + y[cur_pos : cur_pos + n_missing])
 
->>>>>>> 4bbd8911
         mask_buffer.extend(curr_mask)
         if not adapt_seq_len:
             n_missing -= size
