import json
import logging
import shutil
from pathlib import Path
import torch.nn as nn
import safetensors.torch
import torch
from torch.distributed import barrier
from torch.distributed.fsdp.fully_sharded_data_parallel import FullyShardedDataParallel
from embed_llm.models.utils.lora import LoRALinear
from embed_llm.training.distributed import get_rank, get_world_size
from embed_llm.training.utils import TrainState

logger = logging.getLogger("checkpointing")


def main_logger_info(message: str) -> None:
    if get_rank() == 0:
        logger.info(message)


class Checkpointer:
    """A class to save PyTorch model and optimizer states"""

    def __init__(
        self,
        model: FullyShardedDataParallel,
        state: TrainState,
        run_dir: Path | str,
        optimizer: torch.optim.Optimizer | None = None,
        num_ckpt_keep: int | None = None,
        pipeline: object | None = None,
    ):
        self.llm: nn.Module = model.llms
        self.bridge_module: nn.Module | None = model.bridge_module
        self.embedder: nn.Module | None = model.embedder
        self.pipeline = pipeline
        self.optimizer = optimizer
        self.state = state
        self.run_dir = Path(run_dir)
        self.rank = get_rank()
        self.num_ckpt_keep = num_ckpt_keep

    @property
    def ckpt_dir(self) -> Path:
        return self.run_dir / "checkpoints"

    def dst_dir(self, type="llm") -> Path:
        if type == "llm":
            return self.ckpt_dir / f"checkpoint_{self.state.step:06d}" / "llm"
        elif type == "embedder":
            return self.ckpt_dir / f"checkpoint_{self.state.step:06d}" / "embedder"
        elif type == "bridge_module":
            return self.ckpt_dir / f"checkpoint_{self.state.step:06d}" / "bridge_module"
        else:
            raise ValueError(f"Unknown type: {type}")

    @staticmethod
    def consolidated_path(
        ckpt_dir: Path, use_safetensors: bool, save_only_lora: bool = False
    ) -> Path:
        suffix = "safetensors" if use_safetensors else "00.pth"
        prefix = "lora" if save_only_lora else "consolidated"

        return ckpt_dir / f"{prefix}.{suffix}"

    @staticmethod
    def _tmp(ckpt_dir: Path) -> Path:
        return ckpt_dir.with_name(f"tmp.{ckpt_dir.name}")

    def write_pipeline_params_info(self, tmp_dst: Path):
        params_path = tmp_dst / "params.json"
        with open(params_path, "w") as f:
            pipeline_args = self.pipeline.pipeline_args.to_dict()
            pipeline_args["param_dtype"] = str(pipeline_args["param_dtype"]).split(".")[
                -1
            ]
            f.write(json.dumps(pipeline_args, indent=4))

    def delete_old_ckpts(self) -> list[Path]:
        all_saved_ckpts = [d for d in self.ckpt_dir.iterdir() if d.is_dir()]

        # Sort directories by creation time (oldest to newest)
        all_saved_ckpts.sort(key=lambda x: x.stat().st_ctime, reverse=True)

        ckpts_to_delete = all_saved_ckpts[self.num_ckpt_keep :]

        for ckpt_to_delete in ckpts_to_delete:
            try:
                shutil.rmtree(ckpt_to_delete)
                main_logger_info(f"Deleted ckpt: {ckpt_to_delete}")
            except OSError as e:
                main_logger_info(f"Error deleting directory {ckpt_to_delete}: {e}")

        return ckpts_to_delete

    @torch.no_grad()
    def retrieve_save_states(self, save_dtype: torch.dtype) -> dict[str, torch.Tensor]:
        # remove all potential hooks
        for module in self.llm.modules():
            if isinstance(module, LoRALinear) and hasattr(module, "_merge_lora_handle"):
                module._merge_lora_handle.remove()  # type: ignore

        for module in self.embedder.modules():
            if isinstance(module, LoRALinear) and hasattr(module, "_merge_lora_handle"):
                module._merge_lora_handle.remove()

        offload_to_cpu = get_world_size() > 1

        def is_trainable_fsdp(
            module: torch.nn.Module | FullyShardedDataParallel,
        ):
            is_fsdp = isinstance(module, FullyShardedDataParallel)
            all_params_have_grads = is_fsdp and all(
                p.requires_grad is True for p in module.parameters()
            )

            # need to make sure only lowest fsdp wrap is used
            is_leaf_node = is_fsdp and len(list(module.module.children())) == 0  # type: ignore

            return is_fsdp and all_params_have_grads and is_leaf_node

        # extract all modules with only trainable weights
        llm_modules = {
            k: m for k, m in self.llm.named_modules() if is_trainable_fsdp(m)
        }

        embedder_modules = {
            k: m for k, m in self.embedder.named_modules() if is_trainable_fsdp(m)
        }
        
        if self.bridge_module is None:
            bridge_modules = {}
        else:
            bridge_modules = {
                k: m
                for k, m in self.bridge_module.named_modules()
                if is_trainable_fsdp(m)
            }
            
        llm_states = {}
        for key, module in llm_modules.items():
            assert isinstance(module, FullyShardedDataParallel), (
                "`module` should be an instance of `FullyShardedDataParallel`"
            )
            parent_prefix = key.replace("_fsdp_wrapped_module.", "").replace(
                "_checkpoint_wrapped_module.", ""
            )
            with module.summon_full_params(
                module, writeback=True, offload_to_cpu=offload_to_cpu
            ):
                llm_states.update(
                    {
                        f"{parent_prefix}.{k}": v.to(dtype=save_dtype)
                        for k, v in module.state_dict().items()
                    }
                )

        embedder_states = {}
        special_tokens_states = {}
        for key, module in embedder_modules.items():
            if "rec_tok" in key or "cont_tok" in key or 'mem_embeddings' in key:
                parent_prefix = key.replace("_fsdp_wrapped_module.", "").replace(
                    "_checkpoint_wrapped_module.", ""
                )
                special_tokens_states.update(
                    {
                        f"{parent_prefix}.{k}": v.to(dtype=save_dtype)
                        for k, v in module.state_dict().items()
                    }
                )
            else:
                assert isinstance(module, FullyShardedDataParallel), (
                    "`module` should be an instance of `FullyShardedDataParallel`"
                )
                parent_prefix = key.replace("_fsdp_wrapped_module.", "").replace(
                    "_checkpoint_wrapped_module.", ""
                )
                with module.summon_full_params(
                    module, writeback=True, offload_to_cpu=offload_to_cpu
                ):
                    embedder_states.update(
                        {
                            f"{parent_prefix}.{k}": v.to(dtype=save_dtype)
                            for k, v in module.state_dict().items()
                        }
                    )
        bridge_modules_states = {}
        if self.bridge_module is not None:
            for key, module in bridge_modules.items():
                assert isinstance(module, FullyShardedDataParallel), (
                    "`module` should be an instance of `FullyShardedDataParallel`"
                )
                parent_prefix = key.replace("_fsdp_wrapped_module.", "").replace(
                    "_checkpoint_wrapped_module.", ""
                )
                with module.summon_full_params(
                    module, writeback=True, offload_to_cpu=offload_to_cpu
                ):
                    bridge_modules_states.update(
                        {
                            f"{parent_prefix}.{k}": v.to(dtype=save_dtype)
                            for k, v in module.state_dict().items()
                        }
                    )

        llm_states = dict(sorted(llm_states.items()))
        
        if self.bridge_module is not None:
            bridge_modules_states = dict(sorted(bridge_modules_states.items()))
                
        embedder_states = dict(sorted(embedder_states.items()))
        return (
            llm_states,
            embedder_states,
            special_tokens_states,
            bridge_modules_states
        )

    @torch.no_grad()
    def save_checkpoint(
        self,
        dtype: torch.dtype = torch.float16,
        save_only_lora_4_embedder: bool = False,
    ):
        llm_dst = self.dst_dir(type="llm")
        tmp_llm_dst = self._tmp(llm_dst)

        assert (
            not self.dst_dir(type="llm").exists()
            and not self.dst_dir(type="embedder").exists()
            and not self.dst_dir(type="bridge_module").exists()
        ), "dst exists"

        tmp_llm_dst.mkdir(parents=True, exist_ok=True)

        tmp_trainable_embedder_dst = self._tmp(llm_dst.parent / "embedder")
        tmp_trainable_embedder_dst.mkdir(parents=True, exist_ok=True)
        if self.bridge_module is not None:
            tmp_bridge_module_dst = self._tmp(llm_dst.parent / "bridge_module")
            tmp_bridge_module_dst.mkdir(parents=True, exist_ok=True)
        (
            llm_states,
            embedder_states,
            special_tokens_states,
            bridge_module_states,
        ) = self.retrieve_save_states(dtype)

        barrier()

        if self.rank == 0:
<<<<<<< HEAD
=======
            # save checkpoint in tmp path
            if self.pipeline.pipeline_args.trainable_llm:
                safetensors.torch.save_file(
                    llm_states,
                    self.consolidated_path(
                        tmp_llm_dst,
                        use_safetensors=True,
                        save_only_lora=save_only_lora_4_llm,
                    ),  # always use safetensors for checkpointing
                )
            if save_only_lora_4_embedder:
                safetensors.torch.save_file(
                    embedder_states,
                    self.consolidated_path(
                        tmp_trainable_embedder_dst,
                        use_safetensors=True,
                        save_only_lora=True,
                    ),  # always use safetensors for checkpointing
                )
            else:
                special_tokens_states.update(
                    embedder_states
                )
>>>>>>> a068ef1a

            safetensors.torch.save_file(
                special_tokens_states,
                self.consolidated_path(
                    tmp_trainable_embedder_dst,
                    use_safetensors=True,
                    save_only_lora=False,
                ),  # always use safetensors for checkpointing
            )
                
            if self.bridge_module is not None:
                safetensors.torch.save_file(
                    bridge_module_states,
                    self.consolidated_path(
                        tmp_bridge_module_dst,
                        use_safetensors=True,
                        save_only_lora=False,
                    ),  # always use safetensors for checkpointing
                )
            self.write_pipeline_params_info(tmp_llm_dst.parent)

            tmp_llm_dst.rename(self.dst_dir(type="llm"))

            tmp_trainable_embedder_dst.rename(self.dst_dir(type="embedder"))
            if self.bridge_module is not None:
                tmp_bridge_module_dst.rename(self.dst_dir(type="bridge_module"))

            logger.info(
                f"Done dumping checkpoint in {self.dst_dir(type='llm').parent} for step: {self.state.step}"
            )

            # delete last n checkpoints
            if self.num_ckpt_keep is not None:
                ckpts_to_delete = self.delete_old_ckpts()
                logger.info(
                    f"Done deleting checkpoints {', '.join([str(c) for c in ckpts_to_delete])}"
                )

        main_logger_info("Done!")<|MERGE_RESOLUTION|>--- conflicted
+++ resolved
@@ -249,8 +249,6 @@
         barrier()
 
         if self.rank == 0:
-<<<<<<< HEAD
-=======
             # save checkpoint in tmp path
             if self.pipeline.pipeline_args.trainable_llm:
                 safetensors.torch.save_file(
@@ -274,7 +272,6 @@
                 special_tokens_states.update(
                     embedder_states
                 )
->>>>>>> a068ef1a
 
             safetensors.torch.save_file(
                 special_tokens_states,
