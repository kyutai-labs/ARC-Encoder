--- conflicted
+++ resolved
@@ -624,13 +624,8 @@
                     if self.attention_context_norm is None
                     else self.attention_context_norm(x),
                     mask=BlockDiagonalMask.from_seqlens(
-<<<<<<< HEAD
                         q_seqlen=new_embed_seqlens,
                         kv_seqlen=embed_seqlens,
-=======
-                        q_seqlen=sum(new_embed_seqlens, []),
-                        kv_seqlen=sum(embed_seqlens, []),
->>>>>>> 938673bb
                     ),
                 )
                 out = r + queries
