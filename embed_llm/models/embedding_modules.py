import torch

from torch import nn
from einops import repeat

from embed_llm.models.args import MLPProjectArgs, PoolingArgs
from embed_llm.models.mistral.transformer_layers import Attention as Self_Attention
from embed_llm.models.mistral.transformer_layers import RMSNorm
from xformers.ops.fmha.attn_bias import BlockDiagonalMask
from xformers.ops.fmha import memory_efficient_attention  # type: ignore


def group_embed_seqlens(values: list[int], sizes: list[int]):
    # Format the seqlens list [n_seq*[n_emb1, n_emb2, ...]]
    result = []
    for size in sizes:
        if size <= len(values):
            sublist = values[:size]
            result.append(sublist)
            values = values[size:]
        else:
            result.append(values)
            break
    return result


def split_integer(x, n):
    if n > 0:
        # Split in n groupes of tokens
        base = x // n
        remainder = x % n
        result = [base] * n
        for i in range(remainder):
            result[i] += 1
        return result
    else:
        # Split in groups of n tokens
        n = -n
        base = x // n
        remainder = x % n
        result = [n] * base
        if remainder > 0:
            result.append(remainder)
        assert sum(result) == x, (
            f"Sum of result {sum(result)} must be equal to x {x} with n {n}"
        )
        return result


class MLP_block(nn.Module):
    def __init__(
        self,
        in_dim: int,
        out_dim: int,
        act: str,
        dtype: torch.dtype | None = None,
        hidden_dim: int | None = None,
        rms_norm: bool = False,
    ):
        super().__init__()

        if hidden_dim is None:
            hidden_dim = out_dim

        if act == "relu":
            self.act = nn.ReLU()
        elif act == "gelu":
            self.act = nn.GELU()
        else:
            self.act = nn.Identity()

        if dtype is not None:
            self.layer1 = nn.Linear(in_dim, hidden_dim, dtype=dtype, bias=False)
            self.layer2 = nn.Linear(hidden_dim, out_dim, dtype=dtype, bias=False)
        else:
            self.layer1 = nn.Linear(in_dim, hidden_dim, bias=False)
            self.layer2 = nn.Linear(hidden_dim, out_dim, bias=False)

        self.rms_norm = RMSNorm(in_dim, eps=1e-5) if rms_norm else None

    def forward(self, x):
        out = (
            self.act(self.layer1(x))
            if self.rms_norm is None
            else self.act(self.layer1(self.rms_norm(x)))
        )
        out = self.layer2(out) + x
        return out


class MLP_project(nn.Module):
    def __init__(self, args: MLPProjectArgs, dtype: torch.dtype | None = None):
        super().__init__()
        self.layers = nn.ModuleList()
        self.n_layers = args.n_layers
        self.args = args
        if args.n_layers == 1:
            print(
                "If n_layers is 1, hidden_dim must be equal to out_dim, \
                \n but hidden_dim is not equal to out_dim so hidden_dim is set to out_dim"
            )
            self.layers.append(
                MLP_block(
                    in_dim=args.in_dim,
                    out_dim=args.out_dim,
                    act=args.act,
                    dtype=dtype,
                    rms_norm=args.first_rms_norm,
                )
            )
        else:
            self.layers.append(
                MLP_block(
                    in_dim=args.in_dim,
                    out_dim=args.out_dim,
                    act=args.act,
                    dtype=dtype,
                    rms_norm=args.first_rms_norm,
                )
            )
            for _ in range(args.n_layers - 2):
                self.layers.append(
                    MLP_block(
                        in_dim=args.in_dim,
                        out_dim=args.out_dim,
                        act=args.act,
                        dtype=dtype,
                    )
                )

            self.layers.append(
                MLP_block(
                    in_dim=args.in_dim, out_dim=args.out_dim, act=args.act, dtype=dtype
                )
            )

    def forward(self, x):
        for i in range(self.n_layers):
            x = self.layers[i](x)
        return x


class PreNorm(torch.nn.Module):
    def __init__(self, dim, fn, context_dim=None):
        super().__init__()
        self.fn = fn
        self.norm = torch.nn.LayerNorm(dim)
        self.norm_context = (
            None if context_dim is None else torch.nn.LayerNorm(context_dim)
        )

    def forward(self, x, **kwargs):
        x = self.norm(x)
        if self.norm_context is not None:
            context = kwargs["context"]
            normed_context = self.norm_context(context)
            kwargs.update(context=normed_context)
        return self.fn(x, **kwargs)


class Attention(nn.Module):
    def __init__(
        self,
        dim: int,
        n_heads: int,
        head_dim: int,
        context_dim: int = None,
    ):
        super().__init__()

        self.n_heads: int = n_heads
        self.head_dim: int = head_dim
        self.inner_dim: int = n_heads * head_dim
        context_dim = dim if context_dim is None else context_dim
        self.scale = self.head_dim**-0.5

        self.to_q = nn.Linear(dim, self.inner_dim, bias=False)
        self.to_kv = nn.Linear(context_dim, self.inner_dim * 2, bias=False)
        self.to_out = nn.Linear(self.inner_dim, dim, bias=False)

    def forward(
        self,
        x: torch.Tensor,
        context: torch.Tensor = None,
        mask: torch.Tensor = None,
    ) -> torch.Tensor:
        seqlen_sum, _ = x.shape
        q = self.to_q(x)
        context = x if context is None else context
        k, v = self.to_kv(context).chunk(2, dim=-1)
        q, k, v = map(
            lambda t: t.reshape(*t.shape[:-1], self.n_heads, self.head_dim)[None, ...],
            (q, k, v),
        )
        out = memory_efficient_attention(q, k, v, mask)
        out = out.view(seqlen_sum, self.inner_dim)
        return self.to_out(out)


class ReversedLatentAttention(nn.Module):
    def __init__(
        self,
        r: int = 512,
        hidden_dim: int = 4096,
        n_heads: int = 8,
        n_layers: int = 2,
        early_out: bool = False,
    ):
        super().__init__()
        self.r = r
        self.n_layers = n_layers
        self.n_heads = n_heads
        latent_dim = hidden_dim
        self.head_dim = hidden_dim // n_heads

        self.latents = torch.nn.Parameter(
            torch.randn(self.r, latent_dim), requires_grad=True
        )

        # Attention as in the Perceiver IO encoder
        self.cross_attend_block_encoder = PreNorm(
            latent_dim,
            Attention(
                latent_dim,
                context_dim=hidden_dim,
                n_heads=n_heads,
                head_dim=hidden_dim // n_heads,
            ),
            context_dim=hidden_dim,
        )

        if not early_out:
            # Attention as in the Perceiver IO decoder
            self.cross_attend_block_decoder = PreNorm(
                latent_dim,
                Attention(
                    latent_dim,
                    context_dim=hidden_dim,
                    n_heads=n_heads,
                    head_dim=hidden_dim // n_heads,
                ),
                context_dim=hidden_dim,
            )
        else:
            self.cross_attend_block_decoder = None

        self.mlp_layers = nn.ModuleList()
        self.mlp_layers.append(
            PreNorm(
                latent_dim,
                MLP_block(in_dim=latent_dim, out_dim=latent_dim, act="gelu"),
            )
        )
        if not early_out:
            for _ in range(1, n_layers):
                self.mlp_layers.append(
                    PreNorm(
                        latent_dim,
                        MLP_block(
                            in_dim=latent_dim,
                            out_dim=latent_dim,
                            act="gelu",
                        ),
                    )
                )
        self.early_out = early_out

    def forward(self, keys: torch.Tensor, seqlens: list[int]) -> torch.Tensor:
        b = len(seqlens)

        queries = repeat(self.latents, "r d -> (b r) d", b=b)
        hiddens = self.cross_attend_block_encoder(
            queries,
            context=keys,
            mask=BlockDiagonalMask.from_seqlens(
                q_seqlen=[self.r] * b, kv_seqlen=seqlens
            ),
        )

        hiddens = self.mlp_layers[0](hiddens) + hiddens

        if self.early_out:
            return hiddens

        hiddens = (
            self.cross_attend_block_decoder(
                keys,
                context=hiddens,
                mask=BlockDiagonalMask.from_seqlens(
                    q_seqlen=seqlens, kv_seqlen=[self.r] * b
                ),
            )
            + keys
        )

        for i in range(1, self.n_layers):
            hiddens = self.mlp_layers[i](hiddens) + hiddens

        return hiddens


class LatentAttention(nn.Module):
    def __init__(
        self,
        r: int = 512,
        hidden_dim: int = 4096,
        n_heads: int = 8,
        n_layers: int = 1,
    ):
        super().__init__()
        self.r = r
        self.n_layers = n_layers
        self.n_heads = n_heads
        latent_dim = hidden_dim
        self.cross_attend_block = PreNorm(
            latent_dim,
            Attention(
                latent_dim,
                context_dim=hidden_dim,
                n_heads=n_heads,
                head_dim=hidden_dim // n_heads,
            ),
            context_dim=hidden_dim,
        )

        self.latents = torch.nn.Parameter(
            torch.randn(self.r, latent_dim), requires_grad=True
        )

        self.mlp_layers = nn.ModuleList()
        for _ in range(n_layers):
            self.mlp_layers.append(
                PreNorm(
                    latent_dim,
                    MLP_block(in_dim=latent_dim, out_dim=latent_dim, act="gelu"),
                )
            )

    def forward(self, queries: torch.Tensor, seqlens: list[int]) -> torch.Tensor:
        b = len(seqlens)
        x = repeat(self.latents, "r d -> (b r) d", b=b)

        r = self.cross_attend_block(
            queries,
            context=x,
            mask=BlockDiagonalMask.from_seqlens(
                q_seqlen=seqlens, kv_seqlen=[self.r] * b
            ),
        )
        hiddens = r + queries

        for i in range(self.n_layers):
            hiddens = self.mlp_layers[i](hiddens) + hiddens
        return hiddens


class MT_Attention(nn.Module):
    def __init__(
        self,
        c_q: int = 4,
        c_k: int = 9,
        c_h: int = 2,
        hidden_dim: int = 4096,
        n_heads: int = 32,
        head_dim: int = 128,
        conv_pool: bool = False,
    ):
        super().__init__()

        self.n_heads = n_heads
        self.head_dim = head_dim
        self.inner_dim = n_heads * head_dim

        self.c_q = c_q
        self.c_k = c_k
        self.c_h = c_h

        assert n_heads % c_h == 0, f"n_heads {n_heads} must be divisible by c_h {c_h}"

        self.to_q = nn.Linear(hidden_dim, self.inner_dim, bias=False)
        self.to_kv = nn.Linear(hidden_dim, 2 * self.inner_dim, bias=False)
        self.to_out = nn.Linear(self.inner_dim, hidden_dim, bias=False)
        self.cube_conv = nn.Conv2d(
            in_channels=n_heads,
            out_channels=n_heads,
            kernel_size=(c_q, c_k),
            stride=(2 if conv_pool else 1, 1),
            # Pad too much if c_q or c_k is even and then truncate
            padding=(c_q // 2, c_k // 2),
            groups=n_heads // c_h,
            bias=False,
        )
        torch.nn.init.dirac_(self.cube_conv.weight)
        self.conv_pool = conv_pool
        self.group_norm = nn.GroupNorm(
            num_groups=n_heads // c_h, num_channels=n_heads, eps=1e-5, affine=True
        )

    def forward(
        self,
        x: torch.Tensor,
        context: torch.Tensor,
        q_seqlen: list[int],
        kv_seqlen: list[int],
    ) -> torch.Tensor:
        q = self.to_q(x)
        context = x if context is None else context
        k, v = self.to_kv(context).chunk(2, dim=-1)

        # (Sq, H, D)
        xq, key, val = map(
            lambda t: t.reshape(t.shape[0], self.n_heads, self.head_dim),
            (q, k, v),
        )
        scale = 1 / xq.shape[-1] ** 0.5

        xq = xq * scale
        xq = xq.transpose(0, 1)
        key = key.transpose(0, 1)
        val = val.transpose(0, 1)

        # (H, Sq, Sk)
        attn = xq @ key.transpose(-2, -1)

        attn_bias = (
            torch.block_diag(
                *[torch.ones(q_seqlen[i], kv_seqlen[i]) for i in range(len(q_seqlen))]
            )
            .to(device=x.device, dtype=x.dtype)
            .unsqueeze(0)
        )

        attn = attn * attn_bias

<<<<<<< HEAD
        attn = attn + BlockDiagonalMask.from_seqlens(
            q_seqlen=q_seqlen, kv_seqlen=kv_seqlen).materialize(attn.shape).to(
            device=attn.device)
=======
        if self.conv_pool:
            assert q_seqlen == kv_seqlen, (
                "q_seqlen and kv_seqlen must be equal for conv pooling"
            )
            assert attn.shape[-1] == attn.shape[-2] == sum(q_seqlen)
            new_q_seqlen = []
            new_attn = []
            ind_q = 0
            for q_size in q_seqlen:
                if q_size < self.c_q or q_size < self.c_k:
                    new_attn.append(
                        attn[:, ind_q : ind_q + q_size, ind_q : ind_q + q_size]
                    )
                    new_q_seqlen.append(q_size)
                else:
                    conv_att = self.cube_conv(
                        attn[:, ind_q : ind_q + q_size, ind_q : ind_q + q_size]
                    )
                    if self.c_k % 2 == 0:
                        conv_att = conv_att[:, :, :-1]

                    new_attn.append(conv_att)
                    new_q_seqlen.append(conv_att.shape[1])
                    
                ind_q += q_size
               
            attn = [] 
            for h_dim in range(self.n_heads):
                attn.append(torch.block_diag(*[attn_mat[h_dim, ...] for attn_mat in new_attn]).to(device=x.device, dtype=x.dtype))
                
            attn = torch.stack(attn, dim=0)
            q_seqlen = new_q_seqlen
        else:
            attn = self.cube_conv(attn)
            if self.c_q % 2 == 0:
                attn = attn[:, :-1, :]
            if self.c_k % 2 == 0:
                attn = attn[:, :, :-1]
        seqlen_sum = sum(q_seqlen)
        attn = attn + BlockDiagonalMask.from_seqlens(
            q_seqlen=q_seqlen, kv_seqlen=kv_seqlen
        ).materialize(attn.shape).to(device=attn.device)
>>>>>>> 63ef4c61
        attn = attn.softmax(dim=-1)
        out = (attn @ val).reshape(self.n_heads, seqlen_sum, self.head_dim)
        out = self.group_norm(out.unsqueeze(0)).squeeze(0).transpose(0, 1)
        out = out.reshape(seqlen_sum, self.inner_dim)
        return self.to_out(out), q_seqlen


class AdaptivePoolingAttention(nn.Module):
    def __init__(
        self,
        hidden_dim: int = 4096,
        n_heads: int = 32,
        compress_rate: int = 64,
        head_dim: int = 128,
        pool_type: str = "mean",
        rms_norm: bool = False,
        cont_att_norm: bool = False,
    ):
        super().__init__()

        self.n_heads = n_heads
        self.pool_type = pool_type
        self.compress_rate = compress_rate

        if "svd" in self.pool_type:
            self.attention_norm = RMSNorm(hidden_dim, eps=1e-5)
            self.self_attend_block = Self_Attention(
                dim=hidden_dim,
                n_heads=n_heads,
                head_dim=hidden_dim // n_heads,
                n_kv_heads=n_heads,
            )

        elif self.pool_type == "conv":
            print(
                "No management of the compression rate, should divide by 2 the seqlens of the input"
            )
            self.conv = nn.Conv1d(
                in_channels=hidden_dim,
                out_channels=hidden_dim,
                kernel_size=4,
                stride=2,
                padding=1,
                bias=False,
            )

        elif "sa" in self.pool_type:
            self.attention_norm = RMSNorm(hidden_dim, eps=1e-5)
            self.self_attend_block = Attention(
                dim=hidden_dim,
                n_heads=n_heads,
                head_dim=head_dim,
            )
            self.attention_context_norm = None
            if cont_att_norm:
                self.attention_context_norm = RMSNorm(hidden_dim, eps=1e-5)

        elif "mta" in self.pool_type:
            self.attention_norm = RMSNorm(hidden_dim, eps=1e-5)
            self.self_attend_block = MT_Attention(
                hidden_dim=hidden_dim,
                n_heads=n_heads,
                head_dim=head_dim,
                conv_pool=(self.pool_type == "mta_conv_pool"),
            )

            self.attention_context_norm = None
            if cont_att_norm:
                self.attention_context_norm = RMSNorm(hidden_dim, eps=1e-5)

        elif self.pool_type == "mean":
            # Argument to replicate Mistral architecture (+ -1 as compress rate)
            self.attention_norm = None
            self.self_attend_block = None

        else:
            raise ValueError(f"Pooling type {self.pool_type} not supported")

        self.pooling_out_norm = RMSNorm(hidden_dim, eps=1e-5) if rms_norm else None

    def forward(self, x: torch.Tensor, embed_seqlens: list[int]) -> torch.Tensor:
        new_embed_seqlens = []
        if "svd" in self.pool_type:
            assert self.compress_rate > 0, "Compress rate must be greater than 0"
            r, attn = self.self_attend_block(
                self.attention_norm(x),
                mask=BlockDiagonalMask.from_seqlens(
                    q_seqlen=embed_seqlens, kv_seqlen=embed_seqlens
                ),
                show_attention=True,
            )
            hiddens = r + x

            attn = torch.mean(attn, dim=0)
            attn = torch.mean(attn, dim=0)

            out = []
            ind = 0
            for size in embed_seqlens:
                U, S, V = torch.svd(attn[ind : ind + size, ind : ind + size])

                U = U[:, : min(size, self.compress_rate)]
                out.append(
                    torch.matmul(U.T.to(hiddens.device), hiddens[ind : ind + size])
                )
                new_embed_seqlens.append(min(size, self.compress_rate))
                ind += size

            out = torch.cat(out, dim=0)

        elif self.pool_type == "conv":
            out = []
            ind = 0
            for size in embed_seqlens:
                if size < 2:
                    out.append(x[ind : ind + size])
                    new_embed_seqlens.append(size)
                    ind += size
                else:
                    conv_x = self.conv(x[ind : ind + size].transpose(0, 1)).transpose(
                        0, 1
                    )
                    out.append(conv_x)
                    new_embed_seqlens.append(conv_x.shape[0])
                    ind += size
            out = torch.cat(out, dim=0)

        else:
            pool_size = []
            if self.compress_rate != -1:
                for embed_size in embed_seqlens:
                    compressed_embed_size = []
                    # <-1 means compression rate, >0 means number of tokens to compress to
                    if self.compress_rate == 0:
                        compressed_embed_size = [embed_size]
                    elif (
                        self.compress_rate > 0 and embed_size // self.compress_rate == 0
                    ):
                        compressed_embed_size = [1] * embed_size
                    elif (
                        self.compress_rate < -1
                        and embed_size // abs(self.compress_rate) == 0
                    ):
                        compressed_embed_size = [embed_size]
                    else:
                        compressed_embed_size = split_integer(
                            embed_size, self.compress_rate
                        )
                    pool_size.extend(compressed_embed_size)
                    new_embed_seqlens.append(len(compressed_embed_size))

                if "last" in self.pool_type:
                    pool_mask = torch.block_diag(
                        *[
                            torch.tensor([0.0] * (max(t - 1, 0)) + [1.0])
                            for t in pool_size
                        ]
                    ).to(device=x.device, dtype=x.dtype)
                elif "mta_conv_pool" in self.pool_type:
                    pool_mask = None
                    new_embed_seqlens = embed_seqlens
                else:
                    # Mean pooling
                    pool_mask = torch.block_diag(
                        *[torch.ones(t) / t for t in pool_size]
                    ).to(device=x.device, dtype=x.dtype)
            else:
                new_embed_seqlens = embed_seqlens
                pool_mask = None

            queries = x if pool_mask is None else pool_mask @ x

            if "mean_sa" in self.pool_type or "last_sa" in self.pool_type:
                assert sum(new_embed_seqlens) == queries.shape[0], (
                    "Sum of new_embed_seqlens must be equal to sum of embed_seqlens"
                )
                assert sum(embed_seqlens) == x.shape[0], (
                    "Sum of embed_seqlens must be equal to sum of x"
                )
                r = self.self_attend_block(
                    self.attention_norm(queries),
                    context=x
                    if self.attention_context_norm is None
                    else self.attention_context_norm(x),
                    mask=BlockDiagonalMask.from_seqlens(
                        q_seqlen=new_embed_seqlens,
                        kv_seqlen=embed_seqlens,
                    ),
                )
                out = r + queries
            elif "mta" in self.pool_type and "mta_conv_pool" not in self.pool_type:
                assert sum(new_embed_seqlens) == queries.shape[0], (
                    "Sum of new_embed_seqlens must be equal to sum of embed_seqlens"
                )
                assert sum(embed_seqlens) == x.shape[0], (
                    "Sum of embed_seqlens must be equal to sum of x"
                )
                r, _ = self.self_attend_block(
                    self.attention_norm(queries),
                    context=x
                    if self.attention_context_norm is None
                    else self.attention_context_norm(x),
                    q_seqlen=new_embed_seqlens,
                    kv_seqlen=embed_seqlens,
                )
                out = r + queries
            elif "mta_conv_pool" in self.pool_type:
                assert sum(new_embed_seqlens) == queries.shape[0], (
                    "Sum of new_embed_seqlens must be equal to sum of embed_seqlens"
                )
                assert sum(embed_seqlens) == x.shape[0], (
                    "Sum of embed_seqlens must be equal to sum of x"
                )
                r, new_embed_seqlens = self.self_attend_block(
                    self.attention_norm(queries),
                    context=x
                    if self.attention_context_norm is None
                    else self.attention_context_norm(x),
                    q_seqlen=new_embed_seqlens,
                    kv_seqlen=embed_seqlens,
                )
                out = r
            else:
                out = queries

        if self.pooling_out_norm is not None:
            out = self.pooling_out_norm(out)
        return out, new_embed_seqlens


class PoolingModule(nn.Module):
    def __init__(self, args: PoolingArgs, hidden_dim: int):
        super().__init__()
        self.args = args

        if self.args.type == "latent_attention":
            # No learned RMSNorm at the end
            self.process = LatentAttention(
                r=args.r,
                n_layers=args.n_layers,
                n_heads=args.n_heads,
                hidden_dim=hidden_dim,
            )
        elif self.args.type == "reversed_latent_attention":
            # No learned RMSNorm at the end
            self.process = ReversedLatentAttention(
                r=args.r,
                n_layers=args.n_layers,
                n_heads=args.n_heads,
                hidden_dim=hidden_dim,
                early_out=args.early_out,
            )
            assert args.compress_rate * int(args.early_out) <= 0, (
                "Cannot compress and early out"
            )
        elif self.args.type == "adaptive_attention":
            self.process = AdaptivePoolingAttention(
                n_heads=args.n_heads,
                hidden_dim=args.dim,
                head_dim=args.head_dim,
                compress_rate=args.compress_rate,
                pool_type=self.args.pool_type,
                rms_norm=args.rms_norm,
                cont_att_norm=args.cont_att_norm,
            )
        else:
            self.process = None

    def forward(
        self, x: torch.Tensor, embed_seqlens: list[int] | None = None
    ) -> torch.Tensor:
        """
        embed_seqlens: List of a list of embeddings size per sample in the batch
        """

        if "attention" not in self.args.type or self.args.type == "adaptive_attention":
            out = x
        else:
            out = self.process(x, seqlens=embed_seqlens)

        if "adaptive_attention" in self.args.type:
            return self.process(x, embed_seqlens=embed_seqlens)

        elif "attention" in self.args.type or self.args.type == "mean":
            # Full compression
            if self.args.compress_rate == 0:
                mean_mask = torch.block_diag(
                    *[torch.ones(t) / t for t in embed_seqlens]
                ).to(x.device)
                embed_seqlens = [1] * embed_seqlens
            # No compression
            elif self.args.compress_rate == -1:
                if (
                    self.args.type == "reversed_latent_attention"
                    and self.args.early_out
                ):
                    embed_seqlens = [self.args.r] * len(embed_seqlens)
                else:
                    embed_seqlens = embed_seqlens

                mean_mask = None
            # Partial compression
            elif self.args.compress_rate > 0:
                new_embed_seqlens = []
                mean_size = []

                for embed_size in embed_seqlens:
                    compressed_embed_size = []

                    if embed_size // self.args.compress_rate == 0:
                        compressed_embed_size = [1] * embed_size
                    else:
                        compressed_embed_size = split_integer(
                            embed_size, self.args.compress_rate
                        )

                    mean_size.extend(compressed_embed_size)
                    new_embed_seqlens.extend(len(compressed_embed_size))
                mean_mask = torch.block_diag(
                    *[torch.ones(t) / t for t in mean_size]
                ).to(x.device)
                embed_seqlens = new_embed_seqlens

            else:
                pass

            out = out if mean_mask is None else mean_mask @ out

        elif self.args.type == "eos":
            idx = torch.cumsum(torch.tensor(embed_seqlens), 0) - 1
            out = out[idx, :]
            embed_seqlens = [1] * len(embed_seqlens)
        else:
            raise ValueError(f"Pooling type {self.args.type} not supported")

        # Embed seqlens becomes the number of tokens from embeddings linked to a passage
        return out, embed_seqlens


if __name__ == "__main__":
    pass<|MERGE_RESOLUTION|>--- conflicted
+++ resolved
@@ -432,11 +432,6 @@
 
         attn = attn * attn_bias
 
-<<<<<<< HEAD
-        attn = attn + BlockDiagonalMask.from_seqlens(
-            q_seqlen=q_seqlen, kv_seqlen=kv_seqlen).materialize(attn.shape).to(
-            device=attn.device)
-=======
         if self.conv_pool:
             assert q_seqlen == kv_seqlen, (
                 "q_seqlen and kv_seqlen must be equal for conv pooling"
@@ -479,7 +474,6 @@
         attn = attn + BlockDiagonalMask.from_seqlens(
             q_seqlen=q_seqlen, kv_seqlen=kv_seqlen
         ).materialize(attn.shape).to(device=attn.device)
->>>>>>> 63ef4c61
         attn = attn.softmax(dim=-1)
         out = (attn @ val).reshape(self.n_heads, seqlen_sum, self.head_dim)
         out = self.group_norm(out.unsqueeze(0)).squeeze(0).transpose(0, 1)
