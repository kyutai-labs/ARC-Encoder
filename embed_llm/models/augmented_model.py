--- conflicted
+++ resolved
@@ -245,19 +245,6 @@
             number_of_llm=1,
         )
         logger.info("Loading LLM from")
-<<<<<<< HEAD
-=======
-        if pipeline_args.trainable_llm and lora_llm.enable:
-            logger.info(
-                f"Loading LLM LoRA from {ckpt_path + '/llm/lora.safetensors'} with dtype {param_dtype}"
-            )
-            llm.load_lora(Path(ckpt_path + "/llm/lora.safetensors"))
-        elif pipeline_args.trainable_llm:
-            llm_state_dict = load_state_dict(
-                Path(ckpt_path + "/llm"), dtype=param_dtype
-            )
-            llm.load_state_dict(llm_state_dict, strict=False, assign=True)
->>>>>>> a068ef1a
 
         llm = llm.to(device)
         llm.eval()
@@ -538,11 +525,7 @@
             )
 
             embeddings, embed_seqlens = self.model.embedder.forward_embedder(
-<<<<<<< HEAD
-                input_ids=x, seqlens=sum(seqlens, []), llm_number=0
-=======
-                input_ids=x, seqlens=sum(sum(seqlens, []), [])
->>>>>>> a068ef1a
+                input_ids=x, seqlens=sum(sum(seqlens, []), []), llm_number=0
             )
             if chunk_to is not None:
                 # If chunking, we need to group the embed_seqlens by the original seqlens
