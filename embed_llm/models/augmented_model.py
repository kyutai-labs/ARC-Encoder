--- conflicted
+++ resolved
@@ -312,11 +312,6 @@
         instruct_ckpt: str | None = None,
         num_pipeline_ranks: int = 1,
     ):
-<<<<<<< HEAD
-
-            
-=======
->>>>>>> 21270a1a
         if instruct_ckpt is not None and ckpt_path is None:
             with open(os.path.join(instruct_ckpt, "../../args.yaml"), "r") as f:
                 train_args = yaml.safe_load(f)
