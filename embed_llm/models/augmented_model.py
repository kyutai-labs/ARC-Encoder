--- conflicted
+++ resolved
@@ -75,96 +75,49 @@
         if embeddings is not None:
             embeddings, embed_seqlens = self.embedder.forward_embedder(
                 input_ids=embeddings,
-<<<<<<< HEAD
-                seqlens=embed_seqlens,
+                seqlens=sum(embed_seqlens, []),
                 llm_number=llm_number,
             )
-            if self.embedder.rec_tok is not None and batch_type == "reconstruction":
-                sp_rec_tok = self.embedder.rec_tok[llm_number](
-                    torch.tensor([0]).to(embeddings.device)
-                )
-                new_embeddings = torch.zeros(
-                    (
-                        len(embed_seqlens) + sum(embed_seqlens),
-                        embeddings.shape[1],
-                    ),
-                    device=embeddings.device,
-                    dtype=embeddings.dtype,
-                )
-                ind = 0
-                ind_new = 0
-                for j, size in enumerate(embed_seqlens):
-                    new_embeddings[ind_new : ind_new + size] = embeddings[
-                        ind : ind + size
-                    ]
-                    ind_new += size
-                    ind += size
-
-                    new_embeddings[ind_new : ind_new + 1] = sp_rec_tok.clone()
-
-                    ind_new += 1
-
-                embed_seqlens = [size + 1 for size in embed_seqlens]
-                embeddings = new_embeddings.clone()
-
-            elif self.embedder.cont_tok is not None and (
-                batch_type == "continuation" or batch_type == "instruct"
-            ):
-                sp_cont_tok = self.embedder.cont_tok[llm_number](
-                    torch.tensor([0]).to(embeddings.device)
-=======
-                seqlens=sum(embed_seqlens, []),
-            )
-            embed_seqlens = group_embed_seqlens(
-                embed_seqlens, [len(li) for li in insert_cat_embedds]
-            )
             if (
-                self.embedder.rec_tok is not None and batch_type == "reconstruction"
-            ) or (
-                self.embedder.cont_tok is not None
-                and (batch_type == "continuation" or batch_type == "instruct")
-            ):
-                special_tok = (
-                    self.embedder.rec_tok(torch.tensor([0]).to(embeddings.device))
-                    if self.embedder.rec_tok is not None
-                    and batch_type == "reconstruction"
-                    else self.embedder.cont_tok(torch.tensor([0]).to(embeddings.device))
->>>>>>> c743be82
-                )
-                new_embeddings = torch.zeros(
-                    (
-                        len(sum(embed_seqlens, [])) + sum(sum(embed_seqlens, [])),
-                        embeddings.shape[1],
-                    ),
-                    device=embeddings.device,
-                    dtype=embeddings.dtype,
-                )
-                ind = 0
-                ind_new = 0
-                for embed_seqlen in embed_seqlens:
-                    for size in embed_seqlen:
-                        new_embeddings[ind_new : ind_new + size] = embeddings[
-                            ind : ind + size
+                        self.embedder.rec_tok is not None and batch_type == "reconstruction"
+                    ) or (
+                        self.embedder.cont_tok is not None
+                        and (batch_type == "continuation" or batch_type == "instruct")
+                    ):
+                        special_tok = (
+                            self.embedder.rec_tok[llm_number](torch.tensor([0]).to(embeddings.device))
+                            if self.embedder.rec_tok is not None
+                            and batch_type == "reconstruction"
+                            else self.embedder.cont_tok[llm_number](torch.tensor([0]).to(embeddings.device))
+                        )
+                        new_embeddings = torch.zeros(
+                            (
+                                len(sum(embed_seqlens, [])) + sum(sum(embed_seqlens, [])),
+                                embeddings.shape[1],
+                            ),
+                            device=embeddings.device,
+                            dtype=embeddings.dtype,
+                        )
+
+                        ind = 0
+                        ind_new = 0
+                        for embed_seqlen in embed_seqlens:
+                            for size in embed_seqlen:
+                                new_embeddings[ind_new : ind_new + size] = embeddings[
+                                    ind : ind + size
+                                ]
+                                ind_new += size
+                                ind += size
+
+                                new_embeddings[ind_new : ind_new + 1] = special_tok.clone()
+
+                                ind_new += 1
+
+                        embed_seqlens = [
+                            [size + 1 for size in embed_seqlen]
+                            for embed_seqlen in embed_seqlens
                         ]
-                        ind_new += size
-                        ind += size
-
-                        new_embeddings[ind_new : ind_new + 1] = special_tok.clone()
-
-                        ind_new += 1
-
-                embed_seqlens = [
-                    [size + 1 for size in embed_seqlen]
-                    for embed_seqlen in embed_seqlens
-                ]
-                embeddings = new_embeddings.clone()
-
-<<<<<<< HEAD
-=======
-            # print('Grouped embed_seqlens:', embed_seqlens)
-            if self.bridge_module is not None:
-                embeddings = self.bridge_module(embeddings)
->>>>>>> c743be82
+                        embeddings = new_embeddings.clone()
 
             if self.bridge_module is not None:
                 if isinstance(
@@ -173,7 +126,6 @@
                     embeddings = self.bridge_module[llm_number](embeddings)
                 else:
                     embeddings = self.bridge_module(embeddings)
-            embed_seqlens = group_embed_seqlens(embed_seqlens, [1] * len(seqlens))
             
         return self.llms[llm_number].forward(
             input_ids=x,
@@ -374,7 +326,6 @@
                 ),
             )
 
-<<<<<<< HEAD
             if (
                 train_args.get("freeze_embedder", False)
                 and (pipeline_args.embedder_params.rec_tok or pipeline_args.embedder_params.cont_tok or pipeline_args.embedder_params.memory_tokens > 0)
@@ -385,18 +336,6 @@
                 k.replace(str(llm_number), "0"): v
                 for k, v in supp_tok_state_dict.items() if llm_number in k and ('rec_tok' in k or 'cont_tok' in k or 'mem_embeddings' in k)
             }
-=======
-            if train_args.get("freeze_embedder", False) and (
-                pipeline_args.embedder_params.rec_tok
-                or pipeline_args.embedder_params.cont_tok
-            ):
-                embed_path = Path(ckpt_path + "/embedder")
-                supp_tok_state_dict = load_state_dict(embed_path, dtype=param_dtype)
-                assert (
-                    "rec_tok.weight" in supp_tok_state_dict
-                    or "cont_tok.weight" in supp_tok_state_dict
-                ), f"no supp tok found in state dict {supp_tok_state_dict.keys()}"
->>>>>>> c743be82
                 llm_embedder.load_state_dict(
                     supp_tok_state_dict, strict=False, assign=True
                 )
@@ -520,14 +459,10 @@
             )
 
             embeddings, embed_seqlens = self.model.embedder.forward_embedder(
-<<<<<<< HEAD
-                input_ids=x, seqlens=seqlens,llm_number=llm_number,
-=======
-                input_ids=x, seqlens=sum(seqlens, [])
+                input_ids=x, seqlens=sum(seqlens, []), llm_number=llm_number
             )
             embed_seqlens = group_embed_seqlens(
                 embed_seqlens, [len(l_text) for l_text in text_to_embed]
->>>>>>> c743be82
             )
             if self.model.embedder.cont_tok is not None:
                 sp_cont_tok = self.model.embedder.cont_tok[0](
