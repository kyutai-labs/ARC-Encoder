import operator
from typing import Iterable
from functools import partial, reduce
from dataclasses import dataclass
import torch
from torch import nn
import math
import random
import logging
import torch.distributed
import torch.distributed.algorithms._checkpoint.checkpoint_wrapper as torch_ckpt
from xformers.ops.fmha.attn_bias import BlockDiagonalCausalMask, BlockDiagonalMask
from xformers.ops.fmha import memory_efficient_attention  # type: ignore

from embed_llm.models.args import MistralModelArgs
from models.lora import LoRALoaderMixin, maybe_lora

from embed_llm.models.mistral.model import ModelBase
from embed_llm.models.mistral.transformer_layers import (
    Attention,
    RMSNorm,
    FeedForward,
    TransformerBlock,
    repeat_kv,
)
from embed_llm.models.mistral.rope import precompute_freqs_cis

from embed_llm.models.embedding_modules import MLP_block
<<<<<<< HEAD
=======

>>>>>>> 21270a1a
from embed_llm.training.args import LoraArgs
from models.mistral.cache import (
    BufferCache,
    CacheInputMetadata,
    CacheView,
    CrossAttCache,
)
from embed_llm.models.mistral.moe import MoeArgs, MoeLayer


@dataclass
class SimpleInputMetadata:
    # rope absolute positions
    positions: torch.Tensor

    @staticmethod
    def from_seqlens(seqlens: list[int], device: torch.device) -> "SimpleInputMetadata":
        return SimpleInputMetadata(
            positions=torch.cat([torch.arange(0, seqlen) for seqlen in seqlens]).to(
                device=device, dtype=torch.long
            )
        )


class Pooled_Cross_Attention(nn.Module):
    def __init__(
        self,
        dim: int,
        n_heads: int,
        head_dim: int,
        n_kv_heads: int,
    ):
        super().__init__()
        self.up = nn.Linear(dim, n_kv_heads * head_dim, bias=False)
        self.down = nn.Linear(n_heads * head_dim, dim, bias=False)
        self.repeat = n_heads // n_kv_heads
        self.n_kv_heads = n_kv_heads
        self.head_dim = head_dim
        self.dim = dim

    def forward(
        self,
        embedding: torch.Tensor,
        seqlen: list[int],
        mask: BlockDiagonalMask | None = None,
    ) -> torch.Tensor:
        x = self.up(embedding)
        xv = x.view(-1, self.n_kv_heads, self.head_dim)
        val = torch.repeat_interleave(xv, repeats=self.repeat, dim=1)
        val = val[None, ...]
        output = torch.repeat_interleave(
            val, repeats=torch.tensor(seqlen).to(val.device), dim=1
        )
        output = output.view(sum(seqlen), self.dim)
        output = self.down(output)
        return output


class Cross_Attention(nn.Module):
    def __init__(
        self,
        dim: int,
        n_heads: int,
        head_dim: int,
        n_kv_heads: int,
    ):
        super().__init__()

        self.n_heads: int = n_heads
        self.head_dim: int = head_dim
        self.n_kv_heads: int = n_kv_heads

        self.repeats = self.n_heads // self.n_kv_heads

        self.scale = self.head_dim**-0.5

        self.wq = nn.Linear(dim, n_heads * head_dim, bias=False)
        self.wo = nn.Linear(n_heads * head_dim, dim, bias=False)

    def forward(
        self,
        x: torch.Tensor,
        xk: torch.Tensor,
        xv: torch.Tensor,
        mask: BlockDiagonalMask | None = None,
        show_attention: bool = False,
    ) -> torch.Tensor:
        seqlen_sum, _ = x.shape

        xq = self.wq(x)
        xq = xq.view(seqlen_sum, self.n_heads, self.head_dim)
        xk = xk.view(-1, self.n_kv_heads, self.head_dim)
        xv = xv.view(-1, self.n_kv_heads, self.head_dim)

        key, val = xk, xv
        # Repeat keys and values to match number of query heads
        key, val = repeat_kv(key, val, self.repeats, dim=1)
        # xformers requires (B=1, S, H, D)
        xq, key, val = xq[None, ...], key[None, ...], val[None, ...]

        if not show_attention:
            output = memory_efficient_attention(xq, key, val, mask)
            output = output.view(seqlen_sum, self.n_heads * self.head_dim)

            assert isinstance(output, torch.Tensor)

            return self.wo(output)  # type: ignore
        else:
            scale = 1 / xq.shape[-1] ** 0.5
            xq = xq * scale
            xq = xq.transpose(1, 2)
            key = key.transpose(1, 2)
            val = val.transpose(1, 2)
            attn = xq @ key.transpose(-2, -1)
            attn_bias = mask
            attn_shape = attn.shape
            if attn_bias is not None:
                attn = attn + attn_bias.materialize(attn_shape).to(attn.device)

            attn = attn.softmax(-1)
            output = (attn @ val).transpose(1, 2)
            output = output.reshape(seqlen_sum, self.n_heads * self.head_dim)

            assert isinstance(output, torch.Tensor)

            return self.wo(output), attn  # type: ignore


class Cross_AttTransformerBlock(nn.Module):
    def __init__(
        self,
        dim: int,
        hidden_dim: int,
        n_heads: int,
        n_kv_heads: int,
        head_dim: int,
        norm_eps: float,
        lora: LoraArgs | None = None,
        moe: MoeArgs | None = None,
        pooled_cross_att: bool = False,
        gate_bottleneck: int = 1,
    ):
        super().__init__()
        self.n_heads = n_heads
        self.dim = dim
        self.attention = Attention(
            dim=dim,
            n_heads=n_heads,
            head_dim=head_dim,
            n_kv_heads=n_kv_heads,
            lora=lora,
        )

        if not pooled_cross_att:
            self.cross_attention = Cross_Attention(
                dim=dim,
                n_heads=n_heads,
                head_dim=head_dim,
                n_kv_heads=n_kv_heads,
            )
            self.gate = MLP_block(
                in_dim=dim, out_dim=dim, hidden_dim=dim // gate_bottleneck, act="gelu"
            )
        else:
            self.cross_attention = Pooled_Cross_Attention(
                dim=dim, n_heads=n_heads, head_dim=head_dim, n_kv_heads=n_kv_heads
            )

            self.gate = MLP_block(
                in_dim=dim, out_dim=dim, hidden_dim=dim // gate_bottleneck, act="gelu"
            )

        self.pooled_cross_att = pooled_cross_att

        self.attention_norm = RMSNorm(dim, eps=norm_eps)
        self.ffn_norm = RMSNorm(dim, eps=norm_eps)

        self.feed_forward: nn.Module
        if moe is not None:
            self.feed_forward = MoeLayer(
                experts=[
                    FeedForward(dim=dim, hidden_dim=hidden_dim, lora=lora)
                    for _ in range(moe.num_experts)
                ],
                gate=nn.Linear(dim, moe.num_experts, bias=False),
                moe_args=moe,
            )
        else:
            self.feed_forward = FeedForward(dim=dim, hidden_dim=hidden_dim, lora=lora)

    def forward(
        self,
        x: torch.Tensor,
        freqs_cis: torch.Tensor,
        xk: torch.Tensor | None = None,
        xv: torch.Tensor | None = None,
        cache: CacheView | None = None,
        self_mask: BlockDiagonalCausalMask | None = None,
        cross_att_mask: BlockDiagonalMask | None = None,
        show_attention: bool = False,
        pool_att_embds: torch.Tensor | None = None,
        seqlens: list[int] | None = None,
    ) -> torch.Tensor:
        if not show_attention:
            r = self.attention.forward(
                self.attention_norm(x), freqs_cis, cache=cache, mask=self_mask
            )

        else:
            r, attn_mtx = self.attention.forward(
                self.attention_norm(x),
                freqs_cis,
                cache=cache,
                mask=self_mask,
                show_attention=True,
            )
        h = x + r

        if not self.pooled_cross_att:
            if xk is not None and xv is not None:
                if not show_attention:
                    r = self.cross_attention.forward(
                        x=self.attention_norm(h), mask=cross_att_mask, xk=xk, xv=xv
                    )
                else:
                    r, cross_attn_mtx = self.cross_attention.forward(
                        x=self.attention_norm(h),
                        mask=cross_att_mask,
                        xk=xk,
                        xv=xv,
                        show_attention=True,
                    )
                h = h + r * self.gate(
                    h
                )  # (l, d) + (l, d) * (l, d) = (l, d) # r is a replica along l
        else:
            if pool_att_embds is not None:
                r = self.cross_attention.forward(
                    embedding=pool_att_embds,
                    seqlen=seqlens,
                    mask=cross_att_mask,
                )
                h = h + r * self.gate(h)  # (l, d) + (l, d) * (l, d) = (l, d)
                if show_attention:
                    cross_attn_mtx = None

        r = self.feed_forward.forward(self.ffn_norm(h))
        out = h + r
        if not show_attention:
            return out
        else:
            return out, attn_mtx, cross_attn_mtx


class Transformer(ModelBase, LoRALoaderMixin):
    def __init__(
        self,
        args: MistralModelArgs,
        checkpoint: bool = False,
        pipeline_rank: int = 0,
        num_pipeline_ranks: int = 1,  # Don't use pipeline parallelism for now
    ):
        super().__init__()
        self.args = args
        self.vocab_size = args.vocab_size
        self.n_layers = args.n_layers
        self._precomputed_freqs_cis: torch.Tensor | None = None
        assert self.vocab_size > 0
        self.pipeline_rank = pipeline_rank
        self.num_pipeline_ranks = num_pipeline_ranks
        
        self.tok_embeddings = None
        if pipeline_rank == 0:
            self.tok_embeddings = torch.nn.Embedding(args.vocab_size, args.dim)
            
        layers = []
        self.start_cross_att = args.start_cross_att
        self.every_cross_att = args.every_cross_att

        assert (
            self.every_cross_att == -1 or self.start_cross_att == -1
        ), "Cannot have both start_cross_att and every_cross_att"

        if self.start_cross_att == -1 and self.every_cross_att == -1:
            self.cross_att = False
        else:
            self.cross_att = True

        self.cross_att_layers_id = []
        for i in range(args.n_layers):

            if self.start_cross_att != -1 and i >= self.start_cross_att:
                block: torch.nn.Module = Cross_AttTransformerBlock(
                    dim=args.dim,
                    hidden_dim=args.hidden_dim,
                    n_heads=args.n_heads,
                    n_kv_heads=args.n_kv_heads,
                    head_dim=args.head_dim,
                    norm_eps=args.norm_eps,
                    lora=args.lora,
                    moe=args.moe,
                    pooled_cross_att=args.pooled_cross_att,
                    gate_bottleneck=args.gate_bottleneck,
                )
                self.cross_att_layers_id.append(str(i))
            elif self.every_cross_att != -1 and i % self.every_cross_att == 0:
                block: torch.nn.Module = Cross_AttTransformerBlock(
                    dim=args.dim,
                    hidden_dim=args.hidden_dim,
                    n_heads=args.n_heads,
                    n_kv_heads=args.n_kv_heads,
                    head_dim=args.head_dim,
                    norm_eps=args.norm_eps,
                    lora=args.lora,
                    moe=args.moe,
                    pooled_cross_att=args.pooled_cross_att,
                    gate_bottleneck=args.gate_bottleneck,
                )
                self.cross_att_layers_id.append(str(i))
            else:
                block = TransformerBlock(
                    dim=args.dim,
                    hidden_dim=args.hidden_dim,
                    n_heads=args.n_heads,
                    n_kv_heads=args.n_kv_heads,
                    head_dim=args.head_dim,
                    norm_eps=args.norm_eps,
                    lora=args.lora,
                    moe=args.moe,
                )

            if checkpoint:
                # activate gradient checkpointing as, see: https://pytorch.org/docs/stable/checkpoint.html
                non_reentrant_wrapper = partial(
                    torch_ckpt.checkpoint_wrapper,
                    checkpoint_impl=torch_ckpt.CheckpointImpl.NO_REENTRANT,
                )
                block = non_reentrant_wrapper(block)
            layers.append(block)

        
        MaybeLora = maybe_lora(args.lora)
        
        self.norm: None | RMSNorm = None
    
        
        if pipeline_rank == num_pipeline_ranks - 1:
            self.norm = RMSNorm(args.dim, eps=args.norm_eps)

        
        self.shared_kv = args.shared_kv
        self.to_k = None
        self.to_v = None
        
        if self.cross_att and self.shared_kv and not args.pooled_cross_att:
            if pipeline_rank == 0:
                self.to_k = nn.Linear(args.dim, args.n_kv_heads * args.head_dim, bias=False)
                self.to_v = nn.Linear(args.dim, args.n_kv_heads * args.head_dim, bias=False)
                
        elif self.cross_att and not args.pooled_cross_att:
            k_layers = {}
            v_layers = {}
            for i in range(args.n_layers):
                if str(i) in self.cross_att_layers_id:
                    k_layers[str(i)] = nn.Linear(
                        args.dim, args.n_kv_heads * args.head_dim, bias=False
                    )

                    v_layers[str(i)] = nn.Linear(
                        args.dim, args.n_kv_heads * args.head_dim, bias=False
                    )

    



        num_layers_per_rank = math.ceil(self.n_layers / self.num_pipeline_ranks)
        offset = self.pipeline_rank * num_layers_per_rank
        end = min(self.n_layers, offset + num_layers_per_rank)
        self.layers = nn.ModuleDict({str(i): layers[i] for i in range(offset, end)})
        
        if self.cross_att and not args.pooled_cross_att and not self.shared_kv:
            self.to_k = nn.ModuleDict({str(i): k_layers[str(i)] for i in range(offset, end) if str(i) in self.cross_att_layers_id})
            self.to_v = nn.ModuleDict({str(i): v_layers[str(i)] for i in range(offset, end) if str(i) in self.cross_att_layers_id})
            
        self.n_local_layers = len(self.layers)
        
        self.output = None
        if pipeline_rank == num_pipeline_ranks - 1:
            self.output = MaybeLora(
                args.dim,
                args.vocab_size,
                bias=False,
            )
            
        self.for_embedding = False
        self.pos_to_keep = None

        if not self.cross_att:
            assert (
                len(self.cross_att_layers_id) == 0
            ), "No cross-attention layers should be present"

    @property
    def dtype(self) -> torch.dtype:
        return next(self.parameters()).dtype

    @property
    def device(self) -> torch.device:
        return next(self.parameters()).device

    @property
    def freqs_cis(self) -> torch.Tensor:
        # We cache freqs_cis but need to take care that it is on the right device
        # and has the right dtype (complex64). The fact that the dtype is different
        # from the module's  dtype means we cannot register it as a buffer
        # lazy init
        device = next(iter(self.parameters())).device
        if self._precomputed_freqs_cis is None:
            theta = self.args.rope_theta or 1000000.0
            self._precomputed_freqs_cis = precompute_freqs_cis(
                self.args.head_dim, 128_000, theta=theta, device=device
            )

        return self._precomputed_freqs_cis

   
    def forward(
        self,
        input_ids: torch.Tensor,
        seqlens: list[int],
        embeddings: torch.Tensor | None,
        tokenized_prompts: dict = {},
        embed_seqlens: list[int] | None = None,
        cat_embeddings: torch.Tensor | None = None,
        show_attention: bool = False,
        batch_type: str = "reconstruction",
    ) -> torch.Tensor:

        assert sum(seqlens) == input_ids.shape[0], (sum(seqlens), input_ids.shape[0])
        if embeddings is not None:
            assert embed_seqlens is None or sum(embed_seqlens) == embeddings.shape[0], (
                sum(embed_seqlens),
                embeddings.shape[0],
            )

        token_embeds = self.tok_embeddings(input_ids)

        if cat_embeddings is not None:
            num_supp_toks = (
                sum(embed_seqlens)
                if embed_seqlens is not None
                else cat_embeddings.shape[0]
            )

            prefixes = []
            suffixes = []

            for _ in range(len(seqlens)):

                if (
                    tokenized_prompts.get(batch_type, False)
                    and len(tokenized_prompts[batch_type]) > 0
                ):
                    tokenized_prompt = random.choice(tokenized_prompts[batch_type])
                    prefixes.append(tokenized_prompt["prefix"])
                    suffixes.append(tokenized_prompt["suffix"])
                    num_supp_toks += len(tokenized_prompt["prefix"]) + len(
                        tokenized_prompt["suffix"]
                    )

            h = torch.zeros(
                (num_supp_toks + len(token_embeds), self.args.dim),
                device=self.device,
                dtype=self.dtype,
            )

            new_seqlens = []
            pos_to_keep = []
            final_ind = 0
            for i, size in enumerate(seqlens):
                assert size > 0

                if len(prefixes) > 0:
                    # Insert embedding at the beginning of the sequencep
                    size_embed = len(prefixes[i]) + embed_seqlens[i] + len(suffixes[i])
                    tok_before_embed = self.tok_embeddings(
                        torch.tensor(prefixes[i], device=self.device)
                    )
                    tok_after_embed = self.tok_embeddings(
                        torch.tensor(suffixes[i], device=self.device)
                    )
                    h[final_ind : size_embed + final_ind, :] = torch.cat(
                        [
                            tok_before_embed,
                            cat_embeddings[
                                sum(embed_seqlens[:i]) : sum(embed_seqlens[: i + 1]), :
                            ],
                            tok_after_embed,
                        ],
                        dim=0,
                    )
                else:
                    size_embed = embed_seqlens[i]
                    h[final_ind : size_embed + final_ind, :] = cat_embeddings[
                        sum(embed_seqlens[:i]) : sum(embed_seqlens[: i + 1]), :
                    ]

                pos_to_keep.extend([False] * size_embed)
                # Insert token embeddings
                h[size_embed + final_ind : size_embed + final_ind + size, :] = (
                    token_embeds[sum(seqlens[:i]) : sum(seqlens[:i]) + size, :]
                )
                pos_to_keep.extend([True] * size)
                final_ind += size_embed + size
                new_seqlens.append(size + size_embed)
            seqlens = new_seqlens
            self.pos_to_keep = torch.tensor(pos_to_keep, device=self.device, dtype=torch.bool)
        else:
            h = token_embeds

        positions = positions_from_sizes(seqlens, self.freqs_cis.device)

        if embeddings is not None:
            embed_seqlens = seqlens if embed_seqlens is None else embed_seqlens
            cross_att_mask = BlockDiagonalMask.from_seqlens(
                q_seqlen=seqlens, kv_seqlen=embed_seqlens
            )
        else:
            cross_att_mask = None

        # Causality deactivated when using LLM for embedder
        if not self.for_embedding:
            self_att_mask = BlockDiagonalCausalMask.from_seqlens(seqlens)
        else:
            self_att_mask = BlockDiagonalMask.from_seqlens(seqlens)

        freqs_cis = self.freqs_cis[positions].to(device=h.device)
        if (
            self.cross_att
            and embeddings is not None
            and self.shared_kv
            and not self.args.pooled_cross_att
        ):
            xk, xv = self.to_k(embeddings), self.to_v(embeddings)

        if not show_attention:
            for i in range(self.n_layers):
                if str(i) in self.cross_att_layers_id:
                    if not self.args.pooled_cross_att:
                        if embeddings is not None and not self.shared_kv:
                            xk, xv = self.to_k[str(i)](embeddings), self.to_v[str(i)](
                                embeddings
                            )
                        elif embeddings is None:
                            xk, xv = None, None

                        h = self.layers[str(i)](
                            x=h,
                            freqs_cis=freqs_cis,
                            self_mask=self_att_mask,
                            cross_att_mask=cross_att_mask,
                            xk=xk,
                            xv=xv,
                        )
                    else:
                        h = self.layers[str(i)](
                            x=h,
                            freqs_cis=freqs_cis,
                            self_mask=self_att_mask,
                            pool_att_embds=embeddings,
                            seqlens=seqlens,
                        )
                else:
                    h = self.layers[str(i)](
                        x=h, freqs_cis=freqs_cis, mask=self_att_mask
                    )
        else:
            attn_mtx = []
            cross_att_mtx = []
            for i in range(self.n_layers):
                if str(i) in self.cross_att_layers_id:
                    if not self.args.pooled_cross_att:
                        if embeddings is not None and not self.shared_kv:
                            xk, xv = self.to_k[str(i)](embeddings), self.to_v[str(i)](
                                embeddings
                            )
                        elif embeddings is None:
                            xk, xv = None, None

                        h = self.layers[str(i)](
                            x=h,
                            freqs_cis=freqs_cis,
                            self_mask=self_att_mask,
                            cross_att_mask=cross_att_mask,
                            xk=xk,
                            xv=xv,
                        )
                    else:
                        h = self.layers[str(i)](
                            x=h,
                            freqs_cis=freqs_cis,
                            self_mask=self_att_mask,
                            pool_att_embds=embeddings,
                            seqlens=seqlens,
                            cross_att_mask=cross_att_mask,
                        )
                else:
                    h, attn_mat, cross_att_mtx = self.layers[str(i)](
                        x=h,
                        freqs_cis=freqs_cis,
                        mask=self_att_mask,
                        show_attention=True,
                    )
                attn_mtx.append(attn_mat)
                cross_att_mtx.append(cross_att_mtx)
            self.pos_to_keep = []
            return (attn_mtx,)

        normalized_h = self.norm(h)

        if cat_embeddings is not None:
            normalized_h = normalized_h[self.pos_to_keep]

        self.pos_to_keep = None

        if self.for_embedding:
            return normalized_h

        return self.output(normalized_h).float()

    # Below functions serve for inference
    def generate_partial(
        self,
        input_ids: torch.Tensor,
        seqlens: list[int],
        embeddings: torch.Tensor | None,
        embed_seqlens: list[int] | None,
        cache: BufferCache | None,
        cross_att_cache: CrossAttCache | None,
        cat_embeddings: torch.Tensor | None = None,
        # images: list[torch.Tensor] | None,
    ) -> torch.Tensor:
        """Local forward pass.

        If doing pipeline parallelism, this will return the activations of the last layer of this stage.
        For the last stage, this will return the normalized final embeddings.
        """
        assert sum(seqlens) == input_ids.shape[0], (sum(seqlens), input_ids.shape[0])
        if embeddings is not None:
            assert embed_seqlens is None or sum(embed_seqlens) == embeddings.shape[0], (
                sum(embed_seqlens),
                embeddings.shape[0],
            )
        
        (num_toks,) = input_ids.shape
        num_supp_toks = 0 if cat_embeddings is None else (
                sum(embed_seqlens)
                if embed_seqlens is not None
                else cat_embeddings.shape[0]
            )

        if self.pipeline_rank == 0:
            assert self.tok_embeddings is not None
            token_embeds = self.tok_embeddings(input_ids)
       
            if cat_embeddings is not None:

                h = torch.zeros(
                    (num_supp_toks + len(token_embeds), self.args.dim),
                    device=self.device,
                    dtype=self.dtype,
                )

                new_seqlens = []
                final_ind = 0
                pos_to_keep = []
                for i, size in enumerate(seqlens):
                    size_embed = embed_seqlens[i]
                    h[final_ind : size_embed + final_ind, :] = cat_embeddings[
                        sum(embed_seqlens[:i]) : sum(embed_seqlens[: i + 1]), :
                    ]

                    pos_to_keep.extend([False] * size_embed)
                    # Insert token embeddings
                    h[size_embed + final_ind : size_embed + final_ind + size, :] = (
                        token_embeds[sum(seqlens[:i]) : sum(seqlens[:i]) + size, :]
                    )
                    pos_to_keep.extend([True] * size)
                    final_ind += size_embed + size
                    new_seqlens.append(size + size_embed)
                seqlens = new_seqlens
                self.pos_to_keep = torch.tensor(pos_to_keep, device=self.device, dtype=torch.bool)
            else:
                h = token_embeds
            seqlens = torch.tensor(seqlens, device=self.device, dtype=torch.long)
        else:
            seqlens = torch.tensor(seqlens, device=self.device, dtype=torch.long)
            h = torch.empty(num_toks+num_supp_toks, self.args.dim, device=self.device, dtype=self.dtype)
            torch.distributed.recv(h, src=self.pipeline_rank - 1)
      
        
        

        if self.num_pipeline_ranks > 1:
            torch.distributed.broadcast(seqlens, 0)
    
            if cat_embeddings is not None:
                if self.pipeline_rank > 0:
                    self.pos_to_keep = torch.empty(num_toks+num_supp_toks, device=self.device, dtype=torch.bool)
                torch.distributed.broadcast(self.pos_to_keep, src=0)
        
        
        input_metadata: list[CacheInputMetadata] | list[SimpleInputMetadata]

        if cache is not None:
            input_metadata = cache.get_input_metadata(seqlens.tolist())
        else:
            input_metadata = [
                SimpleInputMetadata.from_seqlens(seqlens.tolist(), self.device)
                for _ in range(len(self.layers))
            ]
        # freqs_cis is always the same for every layer
        freqs_cis = self.freqs_cis[input_metadata[0].positions]
        
        if (
            self.cross_att
            and embeddings is not None
            and self.shared_kv
            and not self.args.pooled_cross_att
        ):
            if not cross_att_cache.full:
                if self.pipeline_rank == 0:
                    xk, xv = self.to_k(embeddings), self.to_v(embeddings)
                else:
                    xk, xv =  (torch.empty( self.args.n_kv_heads * self.args.head_dim, self.args.dim, device=self.device, dtype=self.dtype), 
                               torch.empty( self.args.n_kv_heads * self.args.head_dim, self.args.dim, device=self.device, dtype=self.dtype))
                    torch.distributed.broadcast(xk, src=0)
                    torch.distributed.broadcast(xv, src=0)
                    
                cross_att_cache.fill(xk, xv)
            else:
                xk, xv = cross_att_cache.cache_k, cross_att_cache.cache_v

        for local_layer_id, (layer_id, layer) in enumerate(self.layers.items()):
            
            if cache is not None:
                assert input_metadata is not None

                cache_metadata = input_metadata[local_layer_id]
                # assert isinstance(cache_metadata, CacheInputMetadata)
                cache_view = cache.get_view(local_layer_id, cache_metadata)
            else:
                cache_view = None

            if str(layer_id) in self.cross_att_layers_id:
                if not self.args.pooled_cross_att:
                    if embeddings is not None and not self.shared_kv:
                        xk, xv = self.to_k[str(layer_id)](embeddings), self.to_v[
                            str(layer_id)
                        ](embeddings)
                    elif embeddings is None:
                        xk, xv = None, None

                    h = layer(
                        x=h,
                        freqs_cis=freqs_cis,
                        cache=cache_view,
                        xk=xk,
                        xv=xv,
                        cross_att_mask=(
                            None
                            if cross_att_cache is None
                            else cross_att_cache.get_mask(seqlens.tolist())
                        ),
                    )
                else:
                    h = layer(
                        x=h,
                        freqs_cis=freqs_cis,
                        cache=cache_view,
                        pool_att_embds=embeddings,
                        seqlens=seqlens,
                        cross_att_mask=(
                            None
                            if cross_att_cache is None
                            else cross_att_cache.get_mask(seqlens.tolist())
                        ),
                    )

            else:
                h = layer(x=h, freqs_cis=freqs_cis, cache=cache_view)
                
        if cache is not None:
            cache.update_seqlens(seqlens.tolist())
        if self.pipeline_rank < self.num_pipeline_ranks - 1:
            torch.distributed.send(h, dst=self.pipeline_rank + 1)
            return h
        else:
            # Last rank has a final normalization step.
            normalized_h = self.norm(h) 
            if cat_embeddings is not None:
                normalized_h = normalized_h[self.pos_to_keep
                ]
            assert self.norm is not None
            self.pos_to_keep = None
            return  normalized_h # type: ignore
    

    def generate(
        self,
        input_ids: torch.Tensor,
        seqlens: list[int],
        embed_seqlens: list[int],
        embeddings: torch.Tensor | None,
        cache: BufferCache | None,
        cat_embeddings: torch.Tensor | None = None,
    ) -> torch.Tensor:
        cross_att_cache = (
            None
            if embeddings is None 
            else CrossAttCache(
                embeddings.shape[0],
                n_kv_heads=self.args.n_kv_heads,
                head_dim=self.args.head_dim,
                kv_seqlens=embed_seqlens,
            ).to(self.device, dtype = self.dtype)
        )
        

        h = self.generate_partial(
            input_ids,
            seqlens,
            embeddings=embeddings,
            cache=cache,
            cross_att_cache=cross_att_cache,
            embed_seqlens=embed_seqlens,
            cat_embeddings=cat_embeddings,
        )  
        if self.pipeline_rank < self.num_pipeline_ranks - 1:
            # ignore the intermediate activations as we'll get the final output from
            # the last stage
            out_shape = h.shape[0]
            if cat_embeddings is not None:
                out_shape = h[self.pos_to_keep].shape[0]
                self.pos_to_keep = None
            outs = torch.empty(out_shape, self.vocab_size, device=h.device, dtype=h.dtype)
                
        else:
            assert self.output is not None
            outs = self.output(h)
        if self.num_pipeline_ranks > 1:
            torch.distributed.broadcast(outs, src=self.num_pipeline_ranks - 1)

        return outs.float()
   
    def load_state_dict(self, state_dict: dict[str,any], strict: bool = True, assign: bool = False) -> None:
        if self.num_pipeline_ranks > 1:
            state_to_load = {}
            skipped = set([])
            for k, v in state_dict.items():
                if k.startswith("tok_embeddings"):
                    if self.pipeline_rank == 0:
                        state_to_load[k] = v
                    else:
                        logging.debug(
                            "Skipping parameter %s at pipeline rank %d",
                            k,
                            self.pipeline_rank,
                        )
                        skipped.add(k)
                elif k.startswith("norm") or k.startswith("output"):
                    if self.pipeline_rank == self.num_pipeline_ranks - 1:
                        state_to_load[k] = v
                    else:
                        logging.debug(
                            "Skipping parameter %s at pipeline rank %d",
                            k,
                                                self.pipeline_rank,
                        )
                        skipped.add(k)
                elif k.startswith("layers"):
                    layer_id = k.split(".")[1]
                    if layer_id in self.layers:
                        state_to_load[k] = v
                    else:
                        logging.debug(
                            "Skipping parameter %s at pipeline rank %d",
                            k,
                            self.pipeline_rank,
                        )
                        skipped.add(k)
                elif k.startswith("to_k") or k.startswith("to_v"):
                    layer_id = k.split(".")[1]
                    if layer_id in self.layers:
                        state_to_load[k] = v
                    else:
                        logging.debug(
                            "Skipping parameter %s at pipeline rank %d",
                            k,
                            self.pipeline_rank,
                        )
                        skipped.add(k)
            assert set(state_dict.keys()) == skipped.union(set(state_to_load.keys()))
            super().load_state_dict(state_to_load, strict=strict, assign=assign)
        else:
            super().load_state_dict(state_dict, strict=strict, assign=assign)



def positions_from_sizes(sizes: Iterable[int], device):
    return torch.tensor(
        reduce(operator.iadd, [list(range(s)) for s in sizes], []),
        dtype=torch.long,
        device=device,
    )<|MERGE_RESOLUTION|>--- conflicted
+++ resolved
@@ -26,10 +26,7 @@
 from embed_llm.models.mistral.rope import precompute_freqs_cis
 
 from embed_llm.models.embedding_modules import MLP_block
-<<<<<<< HEAD
-=======
-
->>>>>>> 21270a1a
+
 from embed_llm.training.args import LoraArgs
 from models.mistral.cache import (
     BufferCache,
