--- conflicted
+++ resolved
@@ -375,10 +375,7 @@
                             mixed_method_n_mem_tokens=self.n_mem_tokens
                             if self.mixed_method
                             else None,
-<<<<<<< HEAD
-=======
                             cl_mem_tokens=self.cl_mem_tokens,
->>>>>>> 96ab99e9
                         )
                     else:
                         if not self.causal or (
@@ -767,12 +764,16 @@
 
         model.load_state_dict(state_dict, assign=True, strict=False)  # type: ignore
 
-    if (llm_type == "mistral" and not for_embedding) or (embed_type == "mistral" and for_embedding): 
+    if (llm_type == "mistral" and not for_embedding) or (
+        embed_type == "mistral" and for_embedding
+    ):
         tokenizer = load_mistral_tokenizer(
             Path("/lustre/scwpod02/client/kyutai-interns/hippop/models/mistral_7B")
         ).instruct_tokenizer.tokenizer
         return model, tokenizer
-    elif (llm_type == "llama" and not for_embedding) or (embed_type == "llama" and for_embedding):
+    elif (llm_type == "llama" and not for_embedding) or (
+        embed_type == "llama" and for_embedding
+    ):
         tokenizer = LlamaTokenizer(
             model_path="/lustre/scwpod02/client/kyutai-interns/hippop/models/Llama3.1-8B/tokenizer.model"
         )
