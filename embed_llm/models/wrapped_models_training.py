--- conflicted
+++ resolved
@@ -87,10 +87,7 @@
             initialize_lora_parameters(augmented_model.llm, param_dtype)
 
         if lora_embedder.enable:
-<<<<<<< HEAD
-=======
             main_logger_info("Initializing lora layers for embedder ...")
->>>>>>> 839c108b
             initialize_lora_parameters(augmented_model.embedder, param_dtype)
 
         assert not any(
