from pathlib import Path

import torch
from torch.distributed.fsdp import BackwardPrefetch
from torch.distributed.fsdp.api import ShardingStrategy
from torch.distributed.fsdp.fully_sharded_data_parallel import FullyShardedDataParallel

from embed_llm.models.args import LoraArgs
from embed_llm.models.augmented_model import EmbedAugPipeline
from embed_llm.models.loading import (
    load_args,
    load_model,
)
from embed_llm.models.utils import (
    get_fsdp_policy,
    initialize_lora_parameters,
    initialize_layers_parameters,
    log_train_params,
    main_logger_info,
)
from embed_llm.training.args import TrainArgs
from embed_llm.training.distributed import (
    get_rank,
    get_world_size,
)
from embed_llm.training.mixed_precision import (
    bfSixteen,
    bfSixteen_mixed,
)


def load_training_model(
    train_args: TrainArgs,
    folder: Path,
    lora_llm: LoraArgs,
    lora_embedder: LoraArgs,
    param_dtype: torch.dtype,
    checkpoint: bool = False,
    max_batch_size: int = 32,
) -> tuple[EmbedAugPipeline, FullyShardedDataParallel]:
    llm_args, pipeline_args = load_args(
        folder,
        lora_llm,
        max_batch_size=max_batch_size,
        pipe_args=train_args.pipeline,
    )
    # Load pretrained params on rank 0 for LLM
    if not pipeline_args.trainable_llm:
        assert lora_llm is None or not lora_llm.enable, (
            "LoRA is not supported for pretrained models"
        )

    model, tokenizer = load_model(
        llm_args=llm_args,
        pipeline_args=pipeline_args,
        folder=folder,
        checkpoint=checkpoint,
        param_dtype=param_dtype,
        for_embedding=False,
    )

    main_logger_info("Loading embedder model ...")
    llm_args.lora = lora_embedder
    # Load pretrained params on rank 0
    llm_embedder = load_model(
        llm_args=llm_args,
        pipeline_args=pipeline_args,
        folder=folder,
        checkpoint=checkpoint,
        param_dtype=param_dtype,
        for_embedding=True,
    )

    # Create the pipeline
    augmented_pipeline = EmbedAugPipeline(
        pipeline_args=pipeline_args,
        tokenizer=tokenizer,
        embedding_model=llm_embedder,
    )

    with torch.device("meta"):
        augmented_model = augmented_pipeline.get_model(llm=model)

    if get_rank() == 0:
        if pipeline_args.decoder_module.do:
            main_logger_info("Initializing  layers for decoder ...")
            initialize_layers_parameters(
                augmented_model.llm.decoder_modules, param_dtype
            )

        if lora_llm.enable and pipeline_args.trainable_llm:
            main_logger_info("Initializing lora layers  for LLM ...")
            # initialize LoRA layers
            initialize_lora_parameters(augmented_model.llm, param_dtype)

        if lora_embedder.enable:
            main_logger_info("Initializing lora layers for embedder ...")
            initialize_lora_parameters(augmented_model.embedder, param_dtype)

<<<<<<< HEAD
        assert not any(
            p.is_meta
            for n, p in augmented_model.named_parameters()
        ), "All parameters should be initialized by now"
=======
        assert not any(p.is_meta for n, p in augmented_model.named_parameters()), (
            "All parameters should be initialized by now"
        )
>>>>>>> 5435c393

        assert all(p.dtype == param_dtype for p in augmented_model.parameters()), (
            f"All parameters should be on {param_dtype}"
        )

        main_logger_info("Finished initialization!")
        param_init_fn = None

    else:

        def param_init_fn(m):
            m.to_empty(device=torch.cuda.current_device(), recurse=False)
            m.to(param_dtype)

        assert all(p.is_meta for p in augmented_model.parameters()), (
            "All parameters should be on meta"
        )

    torch.distributed.barrier()

    # only finetune LoRA, MLP projector and pooling parameters and freeze before wrapping
    for name, param in augmented_model.llm.named_parameters():
        if lora_llm.enable and "lora" in name:
            param.requires_grad = True
        elif pipeline_args.trainable_llm and not lora_llm.enable:
            param.requires_grad = True
        elif "decoder_modules" in name and pipeline_args.decoder_module.do:
            param.requires_grad = True
        else:
            param.requires_grad = False

    for name, param in augmented_model.embedder.named_parameters():
        if (lora_embedder.enable or pipeline_args.embedder_params) and "lora" in name:
            param.requires_grad = True
        elif (
            any(
                [
                    f"layers.{layer}" in name
                    for layer in augmented_model.embedder.trained_layers
                ]
            )
            and not lora_embedder.enable
        ):
            param.requires_grad = True
        else:
            param.requires_grad = False

    log_train_params(augmented_model)

    auto_wrap_policy = get_fsdp_policy(is_lora=True)

    main_logger_info(f"Sharding model over {get_world_size()} GPUs ...")
    
    wrapped_model = FullyShardedDataParallel(
        augmented_model,
        sharding_strategy=ShardingStrategy.FULL_SHARD,  # Gradients, activations, and parameters are sharded
        auto_wrap_policy=auto_wrap_policy,
        backward_prefetch=BackwardPrefetch.BACKWARD_PRE,  # Default param
        mixed_precision=bfSixteen_mixed if train_args.mixed_precision else bfSixteen,
        limit_all_gathers=True,
        device_id=torch.cuda.current_device(),
        sync_module_states=True,  # saves cpu memory by loading pretrained model on rank0 only, not working with False
        param_init_fn=param_init_fn,  # Condition on the fact that sync_module_states is True otherwise None
    )

    main_logger_info("Model sharded!")

    return (
        augmented_pipeline,
        wrapped_model,
    )<|MERGE_RESOLUTION|>--- conflicted
+++ resolved
@@ -97,16 +97,9 @@
             main_logger_info("Initializing lora layers for embedder ...")
             initialize_lora_parameters(augmented_model.embedder, param_dtype)
 
-<<<<<<< HEAD
-        assert not any(
-            p.is_meta
-            for n, p in augmented_model.named_parameters()
-        ), "All parameters should be initialized by now"
-=======
         assert not any(p.is_meta for n, p in augmented_model.named_parameters()), (
             "All parameters should be initialized by now"
         )
->>>>>>> 5435c393
 
         assert all(p.dtype == param_dtype for p in augmented_model.parameters()), (
             f"All parameters should be on {param_dtype}"
@@ -159,7 +152,7 @@
     auto_wrap_policy = get_fsdp_policy(is_lora=True)
 
     main_logger_info(f"Sharding model over {get_world_size()} GPUs ...")
-    
+
     wrapped_model = FullyShardedDataParallel(
         augmented_model,
         sharding_strategy=ShardingStrategy.FULL_SHARD,  # Gradients, activations, and parameters are sharded
