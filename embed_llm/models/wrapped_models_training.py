from pathlib import Path
import math
import torch
from torch.distributed.fsdp import BackwardPrefetch
from torch.distributed.fsdp.api import ShardingStrategy
from torch.distributed.fsdp.fully_sharded_data_parallel import FullyShardedDataParallel

# import safetensors
from embed_llm.models.args import LoraArgs
from embed_llm.models.augmented_model import EmbedAugPipeline
from embed_llm.models.utils.loading import (
    load_args,
    load_state_dict,
)
from embed_llm.data.tokenize import Tokenizer
from embed_llm.data.tokenize import Tokenizer
from embed_llm.models.utils.utils import (
    get_fsdp_policy,
    initialize_lora_parameters,
    log_train_params,
    main_logger_info,
)
from embed_llm.training.args import TrainArgs
from embed_llm.training.distributed import (
    get_rank,
    get_world_size,
)
from embed_llm.training.mixed_precision import (
    bfSixteen,
    bfSixteen_mixed,
)
from embed_llm.models.enhanced_transformer import load_model


def load_training_model(
    train_args: TrainArgs,
    llm_paths: list[str],
    embed_folder: Path,
    lora_embedder: LoraArgs,
    param_dtype: torch.dtype,
    checkpoint: bool = False,
    max_batch_size: int = 32,
) -> tuple[EmbedAugPipeline, FullyShardedDataParallel]:
    
    
    llms = []
    llm_tokenizers = []
    for i, llm_path in enumerate(llm_paths):
        llm_folder = Path(llm_path)
        if not llm_folder.exists():
            raise FileNotFoundError(f"LLM folder {llm_folder} does not exist")
   
        llm_args, pipeline_args = load_args(
            llm_folder,
            None,
            max_batch_size=max_batch_size,
            pipe_args=train_args.pipeline,
            args_type=train_args.llm_types[i],
        )


        llm, llm_tokenizer = load_model(
            llm_args=llm_args,
            pipeline_args=pipeline_args,
            folder=llm_folder,
            checkpoint=checkpoint,
            param_dtype=param_dtype,
            for_embedding=False,
            llm_type=train_args.llm_types[i],
            embed_type=train_args.embed_type,
        )
        
        llms.append(llm)
        llm_tokenizers.append(Tokenizer(tokenizer=llm_tokenizer, model_name=train_args.llm_types[i]))
        
    main_logger_info("Loading embedder model ...")
    embed_args, _ = load_args(
        embed_folder,
        lora_embedder,
        max_batch_size=max_batch_size,
        pipe_args=train_args.pipeline,
        args_type=train_args.embed_type,
    )
    embed_args.lora = lora_embedder
    # Load pretrained params on rank 0
    llm_embedder, embed_tokenizer = load_model(
        llm_args=embed_args,
        pipeline_args=pipeline_args,
        folder=embed_folder,
        checkpoint=checkpoint,
        param_dtype=param_dtype,
        for_embedding=True,
        embed_type=train_args.embed_type,
        number_of_llm = len(llms),
    )

    # Create the pipeline
    augmented_pipeline = EmbedAugPipeline(
        pipeline_args=pipeline_args,
        llm_tokenizer=llm_tokenizers,
        embed_tokenizer=Tokenizer(embed_tokenizer, model_name=train_args.embed_type),
        embedding_model=llm_embedder,
    )

    with torch.device("meta"):
        augmented_model = augmented_pipeline.get_model(llms=llms)

    if get_rank() == 0:
<<<<<<< HEAD
=======

        if lora_llm.enable and pipeline_args.trainable_llm:
            main_logger_info("Initializing lora layers  for LLM ...")
            # initialize LoRA layers
            initialize_lora_parameters(augmented_model.llm, param_dtype)
>>>>>>> a068ef1a

        if lora_embedder.enable:
            main_logger_info("Initializing lora layers for embedder ...")
            initialize_lora_parameters(augmented_model.embedder, param_dtype)

        if pipeline_args.embedder_params.memory_tokens > 0:
            main_logger_info("Initializing memory tokens for embedder ...")
            for i in range(len(llms)):

                augmented_model.embedder.mem_embeddings[i]._parameters["weight"] = (
                    torch.nn.Parameter(
                        torch.empty_like(
                             augmented_model.embedder.mem_embeddings[i]._parameters["weight"],
                            device="cpu",
                            dtype=param_dtype,
                        )
                    )
                )

                torch.nn.init.ones_(augmented_model.embedder.mem_embeddings[i].weight)
        if pipeline_args.bridge_module.bridge_type is not None:
            main_logger_info("Initializing bridge module for embedder ...")
            for name, module in augmented_model.named_modules():
                if "bridge_module" in name and len(list(module.named_children())) == 0:
                    for p_name, param in module.named_parameters():
                        # Create a new param to the right device and dtype
                        module._parameters[p_name] = torch.nn.Parameter(
                            torch.empty_like(param, device="cpu", dtype=param_dtype)
                        )
                        # Replace the old param with the new ones
                        param = module._parameters[p_name]
                        if "layer" in name:
                            torch.nn.init.kaiming_uniform_(param, a=math.sqrt(5))
                        elif "norm" in name:
                            torch.nn.init.constant_(param, val=1.0)

        assert not any(
            p.is_meta
            for n, p in augmented_model.named_parameters()
            if "rec_tok" not in n and "cont_tok" not in n and "cl_mem_tokens" not in n
        ), (
            f"All parameters should be initialized by now {[n for n, p in augmented_model.named_parameters() if p.is_meta]}"
        )

        assert all(p.dtype == param_dtype for p in augmented_model.parameters()), (
            f"All parameters should be on {param_dtype}"
        )

        main_logger_info("Finished initialization!")
        param_init_fn = None

    else:

        def param_init_fn(m):
            m.to_empty(device=torch.cuda.current_device(), recurse=False)
            m.to(param_dtype)

        assert all(p.is_meta for p in augmented_model.parameters()), (
            "All parameters should be on meta"
        )

    ignored_states = []
    for j in range(len(llms)):
        if pipeline_args.embedder_params.rec_tok:
                augmented_model.embedder.rec_tok[j].weight = torch.nn.Parameter(
                    torch.ones_like(
                        augmented_model.embedder.rec_tok[j].weight,
                        device="cuda",
                        dtype=param_dtype,
                    )
                )
                ignored_states.append(augmented_model.embedder.rec_tok[j].weight)

        if pipeline_args.embedder_params.mixed_learned_method:
            augmented_model.embedder.cl_mem_tokens[j].weight = torch.nn.Parameter(
                torch.ones_like(
                    augmented_model.embedder.cl_mem_tokens[j].weight,
                    device="cuda",
                    dtype=param_dtype,
                )
            )

            ignored_states.append(augmented_model.embedder.cl_mem_tokens[j].weight)

        if pipeline_args.embedder_params.cont_tok:
            augmented_model.embedder.cont_tok[j].weight = torch.nn.Parameter(
                torch.ones_like(
                    augmented_model.embedder.cont_tok[j].weight,
                    device="cuda",
                    dtype=param_dtype,
                )
            )
            ignored_states.append(augmented_model.embedder.cont_tok[j].weight)

    torch.distributed.barrier()

<<<<<<< HEAD
    for name, param in augmented_model.llms.named_parameters():
        param.requires_grad = False
        
=======
    # only finetune LoRA, MLP projector and pooling parameters and freeze before wrapping
    for name, param in augmented_model.llm.named_parameters():
        if lora_llm.enable and "lora" in name:
            param.requires_grad = True
        elif pipeline_args.trainable_llm and not lora_llm.enable:
            param.requires_grad = True
        else:
            param.requires_grad = False

>>>>>>> a068ef1a
    for name, param in augmented_model.embedder.named_parameters():
        if lora_embedder.enable and "lora" in name:
            param.requires_grad = True
        elif (
            any(
                [
                    f"layers.{layer}" in name
                    for layer in augmented_model.embedder.trained_layers
                ]
            )
            and not lora_embedder.enable
        ):
            param.requires_grad = True
        elif (
            pipeline_args.embedder_params.memory_tokens > 0 and "mem_embeddings" in name
        ):
            param.requires_grad = True
        elif pipeline_args.embedder_params.rec_tok and "rec_tok" in name:
            param.requires_grad = True
        elif pipeline_args.embedder_params.cont_tok and "cont_tok" in name:
            param.requires_grad = True
        elif (
            pipeline_args.embedder_params.train_embedding_mtx
            and "tok_embeddings" in name
        ):
            param.requires_grad = True
        elif (
            pipeline_args.embedder_params.mixed_learned_method
            and "cl_mem_tokens" in name
        ):
            param.requires_grad = True
        else:
            param.requires_grad = False
    
    if pipeline_args.bridge_module.bridge_type is not None:
        for name, param in augmented_model.bridge_module.named_parameters():
                param.requires_grad = True

    log_train_params(augmented_model)

    auto_wrap_policy = get_fsdp_policy(is_lora=True)


    main_logger_info(f"Sharding model over {get_world_size()} GPUs ...")

    wrapped_model = FullyShardedDataParallel(
        augmented_model,
        sharding_strategy=ShardingStrategy.FULL_SHARD,  # Gradients, activations, and parameters are sharded
        auto_wrap_policy=auto_wrap_policy,
        backward_prefetch=BackwardPrefetch.BACKWARD_PRE,  # Default param
        mixed_precision=bfSixteen_mixed if train_args.mixed_precision else bfSixteen,
        limit_all_gathers=True,
        device_id=torch.cuda.current_device(),
        sync_module_states=True,  # saves cpu memory by loading pretrained model on rank0 only, not working with False
        param_init_fn=param_init_fn,  # Condition on the fact that sync_module_states is True otherwise None
        ignored_states=ignored_states,
    )
    
    main_logger_info("Model sharded!")
    return (
        augmented_pipeline,
        wrapped_model,
    )


def load_training_model_from_ckpt(
    train_args: TrainArgs,
    llm_paths: Path | None,
    embed_folder: Path | None,
    bridge_folder: Path | None,
    lora_embedder: LoraArgs,
    param_dtype: torch.dtype,
    embedder_path: Path | None = None,
    supp_toks_path: Path | None = None,
    llm_path: Path | None = None,
    checkpoint: bool = False,
    max_batch_size: int = 32,
) -> tuple[EmbedAugPipeline, FullyShardedDataParallel]:

    llms = []
    llm_tokenizers = []
    for i, llm_path in enumerate(llm_paths):
        llm_folder = Path(llm_path)
        if not llm_folder.exists():
            raise FileNotFoundError(f"LLM folder {llm_folder} does not exist")
   
        llm_args, pipeline_args = load_args(
            llm_folder,
            None,
            max_batch_size=max_batch_size,
            pipe_args=train_args.pipeline,
            args_type=train_args.llm_types[i],
        )


        llm, llm_tokenizer = load_model(
            llm_args=llm_args,
            pipeline_args=pipeline_args,
            folder=llm_folder,
            checkpoint=checkpoint,
            param_dtype=param_dtype,
            for_embedding=False,
            llm_type=train_args.llm_types[i],
            embed_type=train_args.embed_type,
        )
        
        llms.append(llm)
        llm_tokenizers.append(Tokenizer(tokenizer=llm_tokenizer, model_name=train_args.llm_types[i]))
        
    main_logger_info("Loading embedder model ...")
    embed_args, _ = load_args(
        embed_folder,
        lora_embedder,
        max_batch_size=max_batch_size,
        pipe_args=train_args.pipeline,
        args_type=train_args.embed_type,
    )
    embed_args.lora = lora_embedder
    # Load pretrained params on rank 0
    llm_embedder, embed_tokenizer = load_model(
        llm_args=embed_args,
        pipeline_args=pipeline_args,
        folder=embed_folder,
        checkpoint=checkpoint,
        param_dtype=param_dtype,
        for_embedding=True,
        embed_type=train_args.embed_type,
        number_of_llm = len(llms),
    )

    # Create the pipeline
    augmented_pipeline = EmbedAugPipeline(
        pipeline_args=pipeline_args,
        llm_tokenizer=llm_tokenizers,
        embed_tokenizer=Tokenizer(embed_tokenizer, model_name=train_args.embed_type),
        embedding_model=llm_embedder,
    )


    with torch.device("meta"):
        augmented_model = augmented_pipeline.get_model(llms=llms)

    if get_rank() == 0:
<<<<<<< HEAD
=======
        if pipeline_args.trainable_llm and not lora_llm.enable:
            assert llm_path is not None, "LLM path is required for training"
            main_logger_info("Loading trained layers  for LLM ...")
            state_dict = load_state_dict(Path(llm_path), dtype=param_dtype)
            augmented_model.llm.load_state_dict(state_dict, assign=True, strict=False)
        elif pipeline_args.trainable_llm and lora_llm.enable:
            assert llm_path is not None, "LLM path is required for training"
            main_logger_info("Loading LoRA layers  for LLM ...")
            augmented_model.llm.load_lora(Path(llm_path), scaling=lora_llm.scaling)
>>>>>>> a068ef1a

        if lora_embedder.enable:
            assert embedder_path is not None, (
                "Embedder path is required for LoRA embedder"
            )
            main_logger_info("Loading lora layers for embedder ...")
            augmented_model.embedder.load_lora(
                Path(embedder_path), scaling=2.0)
        elif embedder_path is not None:
            main_logger_info("Loading trained layers for embedder ...")
            state_dict = load_state_dict(Path(embedder_path), dtype=param_dtype)
            augmented_model.embedder.load_state_dict(
                state_dict, assign=True, strict=False
            )

        if pipeline_args.bridge_module.bridge_type is not None:
            if bridge_folder is None:
                main_logger_info("Initializing bridge module for embedder ...")
                for name, module in augmented_model.named_modules():
                    if (
                        "bridge_module" in name
                        and len(list(module.named_children())) == 0
                    ):
                        for p_name, param in module.named_parameters():
                            # Create a new param to the right device and dtype
                            module._parameters[p_name] = torch.nn.Parameter(
                                torch.empty_like(param, device="cpu", dtype=param_dtype)
                            )
                            # Replace the old param with the new ones
                            param = module._parameters[p_name]
                            if "layer" in name:
                                torch.nn.init.kaiming_uniform_(param, a=math.sqrt(5))
                            elif "norm" in name:
                                torch.nn.init.constant_(param, val=1.0)
            else:
                main_logger_info("Initializing bridge module parameters ...")
                state_dict = load_state_dict(Path(bridge_folder), dtype=param_dtype)
                augmented_model.bridge_module.load_state_dict(
                    state_dict, assign=True, strict=True
                )

        assert not any(
            p.is_meta
            for n, p in augmented_model.named_parameters()
            if "rec_tok" not in n and "cont_tok" not in n and "cl_mem_tokens" not in n
        ), "All parameters should be initialized by now"

        assert all(p.dtype == param_dtype for p in augmented_model.parameters()), (
            f"All parameters should be on {param_dtype}"
        )

        main_logger_info("Finished initialization!")
        param_init_fn = None

    else:

        def param_init_fn(m):
            m.to_empty(device=torch.cuda.current_device(), recurse=False)
            m.to(param_dtype)

        assert all(p.is_meta for p in augmented_model.parameters()), (
            "All parameters should be on meta"
        )
    ignored_states = []
    st_loaded = False
    if pipeline_args.embedder_params.rec_tok:
        supp_toks_path = (
            Path(embedder_path) if supp_toks_path is None else Path(supp_toks_path)
        )
        state_dict = load_state_dict(supp_toks_path, dtype=param_dtype)
        st_loaded = True
        augmented_model.embedder.rec_tok.load_state_dict(
            {
                k.split("rec_tok.")[-1]: v.cuda()
                for k, v in state_dict.items()
                if "rec_tok" in k
            },
            strict=True,
            assign=True,
        )
        ignored_states.extend([augmented_model.embedder.rec_tok[llm_number].weight for llm_number in range(len(llms))])
    if pipeline_args.embedder_params.mixed_learned_method:
        state_dict = load_state_dict(Path(embedder_path), dtype=param_dtype)
        augmented_model.embedder.cl_mem_tokens.load_state_dict(
            {
                k.split("cl_mem_tokens.")[-1]: v.cuda()
                for k, v in state_dict.items()
                if "cl_mem_tokens" in k
            },
            strict=True,
            assign=True,
        )
        ignored_states.extend([augmented_model.embedder.cl_mem_tokens[llm_number].weight for llm_number in range(len(llms))])

    if pipeline_args.embedder_params.cont_tok:
        if not st_loaded:
            supp_toks_path = (
                Path(embedder_path) if supp_toks_path is None else Path(supp_toks_path)
            )
            state_dict = load_state_dict(supp_toks_path, dtype=param_dtype)
            st_loaded = True
        augmented_model.embedder.cont_tok.load_state_dict(
            {
                k.split("cont_tok.")[-1]: v.cuda()
                for k, v in state_dict.items()
                if "cont_tok" in k
            },
            strict=True,
            assign=True,
        )
        ignored_states.extend([augmented_model.embedder.cont_tok[llm_number].weight for llm_number in range(len(llms))])

    torch.distributed.barrier()

    # only finetune LoRA, MLP projector and pooling parameters and freeze before wrapping
<<<<<<< HEAD
    for name, param in augmented_model.llms.named_parameters():
        param.requires_grad = False
=======
    for name, param in augmented_model.llm.named_parameters():
        if lora_llm.enable and "lora" in name:
            param.requires_grad = True
        elif pipeline_args.trainable_llm and not lora_llm.enable:
            param.requires_grad = True
        else:
            param.requires_grad = False
>>>>>>> a068ef1a

    for name, param in augmented_model.embedder.named_parameters():
        if (
            (lora_embedder.enable or pipeline_args.embedder_params)
            and "lora" in name
            and not train_args.freeze_embedder
        ):
            param.requires_grad = True
        elif (
            any(
                [
                    f"layers.{layer}" in name
                    for layer in augmented_model.embedder.trained_layers
                ]
            )
            and not lora_embedder.enable
            and not train_args.freeze_embedder
        ):
            param.requires_grad = True
        elif (
            pipeline_args.embedder_params.memory_tokens > 0
            and "mem_embeddings" in name
        ):
            param.requires_grad = True
        elif (
            pipeline_args.embedder_params.train_embedding_mtx
            and "tok_embeddings" in name
            and not train_args.freeze_embedder
        ):
            param.requires_grad = True
        elif pipeline_args.embedder_params.rec_tok and "rec_tok" in name:
            param.requires_grad = True
        elif pipeline_args.embedder_params.cont_tok and "cont_tok" in name:
            param.requires_grad = True
        elif (
            pipeline_args.embedder_params.mixed_learned_method
            and "cl_mem_tokens" in name
            and not train_args.freeze_embedder
        ):
            param.requires_grad = True
        else:
            param.requires_grad = False
    if pipeline_args.bridge_module.bridge_type is not None:
        for name, param in augmented_model.bridge_module.named_parameters():
                param.requires_grad = True
            
    log_train_params(augmented_model)

    auto_wrap_policy = get_fsdp_policy(is_lora=True)

    main_logger_info(f"Sharding model over {get_world_size()} GPUs ...")

    wrapped_model = FullyShardedDataParallel(
        augmented_model,
        sharding_strategy=ShardingStrategy.FULL_SHARD,  # Gradients, activations, and parameters are sharded
        auto_wrap_policy=auto_wrap_policy,
        backward_prefetch=BackwardPrefetch.BACKWARD_PRE,  # Default param
        mixed_precision=bfSixteen_mixed if train_args.mixed_precision else bfSixteen,
        limit_all_gathers=True,
        device_id=torch.cuda.current_device(),
        sync_module_states=True,  # saves cpu memory by loading pretrained model on rank0 only, not working with False
        param_init_fn=param_init_fn,  # Condition on the fact that sync_module_states is True otherwise None
        ignored_states=ignored_states,
    )

    main_logger_info("Model sharded!")

    return (
        augmented_pipeline,
        wrapped_model,
    )<|MERGE_RESOLUTION|>--- conflicted
+++ resolved
@@ -106,14 +106,6 @@
         augmented_model = augmented_pipeline.get_model(llms=llms)
 
     if get_rank() == 0:
-<<<<<<< HEAD
-=======
-
-        if lora_llm.enable and pipeline_args.trainable_llm:
-            main_logger_info("Initializing lora layers  for LLM ...")
-            # initialize LoRA layers
-            initialize_lora_parameters(augmented_model.llm, param_dtype)
->>>>>>> a068ef1a
 
         if lora_embedder.enable:
             main_logger_info("Initializing lora layers for embedder ...")
@@ -210,21 +202,9 @@
 
     torch.distributed.barrier()
 
-<<<<<<< HEAD
     for name, param in augmented_model.llms.named_parameters():
         param.requires_grad = False
         
-=======
-    # only finetune LoRA, MLP projector and pooling parameters and freeze before wrapping
-    for name, param in augmented_model.llm.named_parameters():
-        if lora_llm.enable and "lora" in name:
-            param.requires_grad = True
-        elif pipeline_args.trainable_llm and not lora_llm.enable:
-            param.requires_grad = True
-        else:
-            param.requires_grad = False
-
->>>>>>> a068ef1a
     for name, param in augmented_model.embedder.named_parameters():
         if lora_embedder.enable and "lora" in name:
             param.requires_grad = True
@@ -368,18 +348,6 @@
         augmented_model = augmented_pipeline.get_model(llms=llms)
 
     if get_rank() == 0:
-<<<<<<< HEAD
-=======
-        if pipeline_args.trainable_llm and not lora_llm.enable:
-            assert llm_path is not None, "LLM path is required for training"
-            main_logger_info("Loading trained layers  for LLM ...")
-            state_dict = load_state_dict(Path(llm_path), dtype=param_dtype)
-            augmented_model.llm.load_state_dict(state_dict, assign=True, strict=False)
-        elif pipeline_args.trainable_llm and lora_llm.enable:
-            assert llm_path is not None, "LLM path is required for training"
-            main_logger_info("Loading LoRA layers  for LLM ...")
-            augmented_model.llm.load_lora(Path(llm_path), scaling=lora_llm.scaling)
->>>>>>> a068ef1a
 
         if lora_embedder.enable:
             assert embedder_path is not None, (
@@ -495,18 +463,8 @@
     torch.distributed.barrier()
 
     # only finetune LoRA, MLP projector and pooling parameters and freeze before wrapping
-<<<<<<< HEAD
     for name, param in augmented_model.llms.named_parameters():
         param.requires_grad = False
-=======
-    for name, param in augmented_model.llm.named_parameters():
-        if lora_llm.enable and "lora" in name:
-            param.requires_grad = True
-        elif pipeline_args.trainable_llm and not lora_llm.enable:
-            param.requires_grad = True
-        else:
-            param.requires_grad = False
->>>>>>> a068ef1a
 
     for name, param in augmented_model.embedder.named_parameters():
         if (
@@ -554,6 +512,7 @@
                 param.requires_grad = True
             
     log_train_params(augmented_model)
+
 
     auto_wrap_policy = get_fsdp_policy(is_lora=True)
 
