--- conflicted
+++ resolved
@@ -60,10 +60,6 @@
             not train_args.pipeline.trainable_embedder
         ), "Can't have both trainable embedder and train only pooling"
 
-<<<<<<< HEAD
-
-=======
->>>>>>> 21270a1a
     if train_args.hybrid_task.do:
         assert train_args.continuation == 0.0, "Continuation must be 0 for hybrid task"
         assert (
