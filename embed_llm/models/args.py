from dataclasses import dataclass, field

import torch
from simple_parsing.helpers import Serializable

from embed_llm.models.utils.lora import LoraArgs


@dataclass
class PoolingArgs(Serializable):
    pool_type: str = "mean_sa"
    where: str = "before"  # "before", "inside_queries", "between", "attention"
    based_on: str | None = None  # "q", "k", "v"


@dataclass
class BridgeArgs(Serializable):
    bridge_type: str | None = None
    in_dim: int = 4096
    out_dim: int | None = None
    hidden_dim: int | None = None


@dataclass
class DecoderArgs(Serializable):
    do: bool = False
    n_layers: int = 0
    insert_at: int | list[int] = 16
    take_all_toks: bool = False

    def __post_init__(self) -> None:
        if isinstance(self.insert_at, int):
            self.insert_at = [self.insert_at] * self.n_layers
        assert all(isinstance(i, int) for i in self.insert_at), self.insert_at
        assert all(i >= 0 for i in self.insert_at), self.insert_at
        assert len(self.insert_at) == self.n_layers


@dataclass
class EmbedderArgs(Serializable):
    n_truncated_layers: int = 16
    pooling_module: PoolingArgs = field(default_factory=PoolingArgs)
    memory_tokens: int = 0
    rec_tok: bool = False
    cont_tok: bool = False
    compress_rates: list[int] = field(default_factory=list)
    trained_layers: int = 0
    causal_embedder: bool = True
    trained_causal: bool = True
    matryoshka_training: dict[int, float] | None = None
    mixed_method: bool = False
    mixed_learned_method: bool = False

    def __post_init__(self) -> None:
        if self.memory_tokens > 0 and not self.mixed_method:
            if isinstance(self.pooling_module, PoolingArgs):
                assert self.pooling_module.pool_type == "mean", self.pooling_module
                assert self.pooling_module.based_on is None, self.pooling_module
            assert self.compress_rates == [], self.compress_rates
        elif self.mixed_method:
            if isinstance(self.pooling_module, PoolingArgs):
<<<<<<< HEAD
                assert (
                    self.pooling_module.where == "before"
                    and "sa" in self.pooling_module.pool_type
                ), self.pooling_module
=======
                assert self.pooling_module.where == "before" and "sa" in self.pooling_module.pool_type, self.pooling_module
                
        if self.mixed_learned_method:
            assert self.mixed_method
            
>>>>>>> 96ab99e9
        if self.matryoshka_training is not None:
            assert self.memory_tokens > 0, self.matryoshka_training
            assert len(self.matryoshka_training.keys()) > 1, self.matryoshka_training
            assert (
                max([int(k) for k in self.matryoshka_training.keys()])
                <= self.memory_tokens
            ), (self.matryoshka_training, self.memory_tokens)


@dataclass
class EmbedAugArgs(Serializable):
    param_dtype: torch.dtype = torch.float32
    embedder_params: EmbedderArgs = field(default_factory=EmbedderArgs)
    trainable_llm: bool = False
    w_prefix_prompt: bool = False
    max_embeds: int = 1
    w_embeds: bool = True
    decoder_module: DecoderArgs = field(default_factory=DecoderArgs)
    comp_rate_curriculum: dict | None = None
    bridge_module: BridgeArgs = field(default_factory=BridgeArgs)

    def __post_init__(self) -> None:
        if self.comp_rate_curriculum is not None:
            if isinstance(self.embedder_params, EmbedderArgs):
                assert len(self.embedder_params.compress_rates) == 1, (
                    "Adapt compression while training if pooling once at last layer only"
                )


@dataclass
class ModelArgs(Serializable):
    dim: int
    n_layers: int
    head_dim: int
    hidden_dim: int
    n_heads: int
    n_kv_heads: int
    norm_eps: float
    vocab_size: int
    max_batch_size: int = 1
    # For rotary embeddings. If not set, will be inferred
    rope_theta: float | None = None

    # If this is set, we will load LoRA linear layers instead of linear layers.
    lora: LoraArgs | None = None
    sliding_window: int | list[int] | None = None
    _sliding_window: int | list[int] | None = None
    model_type: str = "transformer"

    # vision_encoder: VisionEncoderArgs] | None = None
    """ If adding new args take care giving it to load args """

    def __post_init__(self) -> None:
        assert self.model_type == "transformer", self.model_type
        assert self.sliding_window is None or self._sliding_window is None

        # hack for now so that vLLM is supported correctly
        self.sliding_window = (
            self.sliding_window
            if self.sliding_window is not None
            else self._sliding_window
        )<|MERGE_RESOLUTION|>--- conflicted
+++ resolved
@@ -59,18 +59,11 @@
             assert self.compress_rates == [], self.compress_rates
         elif self.mixed_method:
             if isinstance(self.pooling_module, PoolingArgs):
-<<<<<<< HEAD
-                assert (
-                    self.pooling_module.where == "before"
-                    and "sa" in self.pooling_module.pool_type
-                ), self.pooling_module
-=======
                 assert self.pooling_module.where == "before" and "sa" in self.pooling_module.pool_type, self.pooling_module
                 
         if self.mixed_learned_method:
             assert self.mixed_method
             
->>>>>>> 96ab99e9
         if self.matryoshka_training is not None:
             assert self.memory_tokens > 0, self.matryoshka_training
             assert len(self.matryoshka_training.keys()) > 1, self.matryoshka_training
