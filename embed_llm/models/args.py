--- conflicted
+++ resolved
@@ -64,10 +64,6 @@
 class EmbedAugArgs(Serializable):
     param_dtype: torch.dtype = torch.float32
     embedder_params: EmbedderArgs = field(default_factory=EmbedderArgs)
-<<<<<<< HEAD
-=======
-    trainable_llm: bool = False
->>>>>>> a068ef1a
     max_embeds: int = 1
     w_embeds: bool = True
     comp_rate_curriculum: dict | None = None
