--- conflicted
+++ resolved
@@ -1,16 +1,12 @@
 import pandas as pd
-<<<<<<< HEAD
-from models.utils import is_torchrun
+import warnings
+warnings.simplefilter(action='ignore', category=FutureWarning)from models.utils import is_torchrun
 import logging
 import torch
 
 def main_logger_info(logger, message: str) -> None:
     if not is_torchrun() or torch.distributed.get_rank() == 0:
         logger.info(message)
-=======
-import warnings
-warnings.simplefilter(action='ignore', category=FutureWarning)
->>>>>>> 21270a1a
 
 def format_results(results: dict, benchmark: str):
 
