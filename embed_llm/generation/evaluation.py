--- conflicted
+++ resolved
@@ -29,11 +29,7 @@
     "FullWikiHotpotQA": "/lustre/scwpod02/client/kyutai-interns/hippop/processed_data/eval_ReadComp/hotpot_dev_fullwiki.jsonl",  # Dev set of the FullWiki HotpotQA dataset
     "NarrativeQA": "/lustre/scwpod02/client/kyutai-interns/hippop/processed_data/eval_ReadComp/narrativeqa_test.jsonl",
     "NarrativeQA_split": "/lustre/scwpod02/client/kyutai-interns/hippop/processed_data/eval_ReadComp/narrativeqa_test_split.jsonl",
-<<<<<<< HEAD
-    "DistractorHotpotQA": "/lustre/scwpod02/client/kyutai-interns/hippop/processed_data/eval_ReadComp/hotpot_dev_distractor_v1.jsonl",
-=======
     "DistractorHotpotQA": '/lustre/scwpod02/client/kyutai-interns/hippop/processed_data/eval_ReadComp/hotpot_dev_distractor_v1.jsonl'
->>>>>>> 71b8c186
 }
 
 METRIC_EVALUATION = {
@@ -617,32 +613,10 @@
         text, traduction = zip(*c)
         embed_prompt = []
 
-<<<<<<< HEAD
         if compressed_doc_in_icl:
             text_prompt_prefix = ["Document: "]
             for doc, answ, _ in zip(text, traduction, range(4)):
                 embed_prompt.append(doc.strip())
-=======
-            else:
-                text_prompt_prefix = [
-                    "\n\n".join(
-                        [
-                            f"Document: {doc}\nTranslation: {answ}"
-                            for doc, answ, _ in zip(text, traduction, range(5))
-                        ]
-                    )
-                    + "\n\nDocument: "
-                ]
-        else:
-            if compressed_doc_in_icl:
-                text_prompt_prefix = ["Document: "]
-                for doc, answ, _ in zip(text, traduction, range(4)):
-                    embed_prompt.append(doc.strip())
-                    text_prompt_prefix.append(
-                        f"\nQuestion: Translate the previous document into {benchmark}.\nAnswer: {answ.strip()}\n\nDocument: "
-                    )
-                embed_prompt.append(text[4].strip())
->>>>>>> 71b8c186
                 text_prompt_prefix.append(
                     f"\nQuestion: Translate the previous document into {benchmark}.\nAnswer: {answ.strip()}\n\nDocument: "
                 )
@@ -651,7 +625,6 @@
                 f"\nQuestion: Translate the previous document into {benchmark}.\nAnswer: {traduction[4].strip()}\n\nDocument: "
             )
 
-<<<<<<< HEAD
         else:
             text_prompt_prefix = [
                 "\n\n".join(
@@ -661,18 +634,6 @@
                     ]
                 ) + '\n\nDocument: '
             ]
-=======
-            else:
-                text_prompt_prefix = [
-                    "\n\n".join(
-                        [
-                            f"Document: {doc}\nQuestion: Translate the previous document into {benchmark}.\nAnswer: {answ.strip()}"
-                            for doc, answ, _ in zip(text, traduction, range(5))
-                        ]
-                    )
-                    + "\n\nDocument: "
-                ]
->>>>>>> 71b8c186
         new_text, new_trad = (
             list(text[5:]),
             list(traduction[5:]),
