--- conflicted
+++ resolved
@@ -7,11 +7,8 @@
 
 import torch
 from tqdm import tqdm, trange
-<<<<<<< HEAD
 import sys
 sys.path.insert(0, "/home/hippolytepilchen/code/mix_decoder_training")
-=======
->>>>>>> 4bbd8911
 
 from embed_llm.generation.metrics import (  # noqa: E402
     get_approx_em,
@@ -30,15 +27,10 @@
     "NQ": "/lustre/scwpod02/client/kyutai-interns/hippop/processed_data/eval_QA_NVEmbed/nq_open_data.jsonl",  # nq_data.jsonl
     "TRIVIAQA": "/lustre/scwpod02/client/kyutai-interns/hippop/processed_data/eval_QA_NVEmbed/unfiltered_nocontext_triviaqa/trivia_qa_valid.jsonl",  # unfiltered.nocontext 
     "HotpotQA": "/lustre/scwpod02/client/kyutai-interns/hippop/processed_data/eval_QA_NVEmbed/Hotpot_qa_test.jsonl",
-<<<<<<< HEAD
-    "SQUAD": "/lustre/scwpod02/client/kyutai-interns/hippop/processed_data/eval_ReadComp/squad_test.jsonl",
-    "FullWikiHotpotQA": "/lustre/scwpod02/client/kyutai-interns/hippop/processed_data/eval_ReadComp/hotpot_dev_fullwiki.jsonl",
-=======
     "SQUAD": "/lustre/scwpod02/client/kyutai-interns/hippop/processed_data/eval_ReadComp/squad_test.jsonl",  # Dev set of the SQuAD v1 dataset
     "FullWikiHotpotQA": "/lustre/scwpod02/client/kyutai-interns/hippop/processed_data/eval_ReadComp/hotpot_dev_fullwiki.jsonl",  # Dev set of the FullWiki HotpotQA dataset
     "NarrativeQA": "/lustre/scwpod02/client/kyutai-interns/hippop/processed_data/eval_ReadComp/narrativeqa_test.jsonl",
     "NarrativeQA_split": '/lustre/scwpod02/client/kyutai-interns/hippop/processed_data/eval_ReadComp/narrativeqa_test_split.jsonl',
->>>>>>> 4bbd8911
 }
 
 METRIC_EVALUATION = {
@@ -46,13 +38,9 @@
     "TRIVIAQA": get_em,
     "HotpotQA": get_em,
     "SQUAD": get_em,
-<<<<<<< HEAD
-    "FullWikiHotpotQA": get_em,  
-=======
     "FullWikiHotpotQA": get_em,
     "NarrativeQA": get_em,
     'NarrativeQA_split': get_em,
->>>>>>> 4bbd8911
 }
 
 
@@ -70,10 +58,15 @@
     "German": "/lustre/scwpod02/client/kyutai-interns/hippop/processed_data/translation/Europarl_Corpus/europarl_en_de.jsonl",
     "Danish": "/lustre/scwpod02/client/kyutai-interns/hippop/processed_data/translation/Europarl_Corpus/europarl_en_da.jsonl",
 }
-<<<<<<< HEAD
-=======
-
->>>>>>> 4bbd8911
+
+EUROPARL_TRAD_DATA_PATH = {
+    "Spanish": "/lustre/scwpod02/client/kyutai-interns/hippop/processed_data/translation/Europarl_Corpus/europarl_en_es.jsonl",
+    "French": "/lustre/scwpod02/client/kyutai-interns/hippop/processed_data/translation/Europarl_Corpus/europarl_en_fr.jsonl",
+    "German": "/lustre/scwpod02/client/kyutai-interns/hippop/processed_data/translation/Europarl_Corpus/europarl_en_de.jsonl",
+    "Danish": "/lustre/scwpod02/client/kyutai-interns/hippop/processed_data/translation/Europarl_Corpus/europarl_en_da.jsonl",
+}
+
+
 logger = logging.getLogger(__name__)
 
 
@@ -102,7 +95,6 @@
             for query, answer, doc, index in zip(
                 queries, answers, docs, range(max_examples)
             ):
-<<<<<<< HEAD
                 
                 if len(doc) == 1:
                     doc = doc[0]
@@ -120,24 +112,6 @@
                     else:
                         to_embed_str.append(doc.strip())
                         
-=======
-                if len(doc) == 1:
-                    doc = doc[0]
-                elif len(doc) > 1 and together_multi_passages:
-                    doc = "\n".join(doc)
-
-                if index == 0:
-                    prompt_str.append("Document: ")
-
-                    if isinstance(doc, list):
-                        for d in doc:
-                            to_embed_str.append(d.strip())
-                            prompt_str.append("")
-                        prompt_str = prompt_str[:-1]  # Remove the last empty string
-                    else:
-                        to_embed_str.append(doc.strip())
-
->>>>>>> 4bbd8911
                     prompt_str.append(
                         f"\nQuestion: {query}\nAnswer: {answer}\n\nDocument: "
                     )
@@ -145,11 +119,7 @@
                     if isinstance(doc, list):
                         for d in doc:
                             to_embed_str.append(d.strip())
-<<<<<<< HEAD
                             prompt_str.append('')
-=======
-                            prompt_str.append("")
->>>>>>> 4bbd8911
                         prompt_str = prompt_str[:-1]  # Remove the last empty string
                     else:
                         to_embed_str.append(doc.strip())
@@ -158,11 +128,7 @@
                     if isinstance(doc, list):
                         for d in doc:
                             to_embed_str.append(d.strip())
-<<<<<<< HEAD
                             prompt_str.append('')
-=======
-                            prompt_str.append("")
->>>>>>> 4bbd8911
                         prompt_str = prompt_str[:-1]  # Remove the last empty string
                     else:
                         to_embed_str.append(doc.strip())
@@ -176,11 +142,7 @@
             for query, answer, doc, _ in zip(
                 queries, answers, docs, range(max_examples)
             ):
-<<<<<<< HEAD
                 doc = '\n'.join(doc)
-=======
-                doc = "\n".join(doc)
->>>>>>> 4bbd8911
                 prompt += f"Document: {doc}\nQuestion: {query}\nAnswer: {answer}\n\n"
 
             to_embed_str = None
@@ -219,37 +181,21 @@
     )
 
     if wdoc:
-<<<<<<< HEAD
         doc = '\n'.join(doc)
-=======
-        doc = "\n".join(doc)
->>>>>>> 4bbd8911
         list_prompt.append(f"Document: {doc.strip()}\nQuestion: {query}\nAnswer:")
         return list_prompt, list_embed
     else:
         if w_embeds:
             last_prompt = list_prompt[-1]
             list_prompt[-1] = "".join([last_prompt, "Document: "])
-<<<<<<< HEAD
             
             if len(doc) == 1 or together_multi_passages: 
                 doc = '\n'.join(doc)
-=======
-
-            if len(doc) == 1 or together_multi_passages:
-                doc = "\n".join(doc)
->>>>>>> 4bbd8911
                 list_embed.append(doc.strip())
             else:
                 for d in doc:
                     list_embed.append(d.strip())
-<<<<<<< HEAD
                     list_prompt.append('')  # Add an empty string to separate passages so that there are embedded separately
-=======
-                    list_prompt.append(
-                        ""
-                    )  # Add an empty string to separate passages so that there are embedded separately
->>>>>>> 4bbd8911
                 list_prompt = list_prompt[:-1]  # Remove the last empty string
             list_prompt.append(f"\nQuestion: {query}\nAnswer:")
         else:
@@ -285,11 +231,8 @@
     | str
     | None = None,  # Path to the bridge checkpoint if using a bridge model
     together_multi_passages: bool = False,  # If True, use together multi-passage retrieval
-<<<<<<< HEAD
-=======
     max_samples: bool = False,  # If True, use all the samples in the dataset
     max_doc_len: int | None = None,  # Maximum length of documents
->>>>>>> 4bbd8911
 ):
     """Load the pipeline and evaluate it on the QA benchmarks"""
     if llm_path is not None:
@@ -317,18 +260,12 @@
         ckpt=ckpt,
         comp_rate=comp_rate,
         bridge_ckpt=bridge_ckpt,
-<<<<<<< HEAD
-        llm_type="llama" if "llama" in llm_path.lower() else "mistral",
-        embed_type="llama" if "llama" in embed_path.lower() else "mistral",
-        llm_number=llm_number,
-=======
         llm_type="llama"
         if llm_path is not None and "llama" in llm_path.lower()
         else "mistral",
         embed_type="llama"
         if embed_path is not None and "llama" in embed_path.lower()
         else "mistral",
->>>>>>> 4bbd8911
     )
 
     results = {benchmark: {} for benchmark in benchmarks}
@@ -371,22 +308,12 @@
                 # Take the first ranked retrieved passage
 
                 if max_multi_passage <= 1:
-<<<<<<< HEAD
-                    context.append([data["passages"][0].strip()])
-
-                else:
-                    context.append(
-                        list((data["passages"][:max_multi_passage]))
-                    )
-
-=======
                     if max_doc_len is not None:
                         context.append([data["passages"][0].strip()[: max_doc_len * 3]])
                     else:
                         context.append([data["passages"][0].strip()])
                 else:
                     context.append(list((data["passages"][:max_multi_passage])))
->>>>>>> 4bbd8911
         c = list(zip(questions, context, answers))
 
         # fixed_random = random.Random()
@@ -623,20 +550,14 @@
     w_embeds: bool = True,  # To test baseline LLM
     seed: float = 0.42,
     comp_rate: int | None = None,
-<<<<<<< HEAD
     llm_number: int = 1,
-=======
->>>>>>> 4bbd8911
     bridge_ckpt: bool
     | str
     | None = None,  # Path to the bridge checkpoint if using a bridge model
     compressed_doc_in_icl: bool = False,  # Not used for translation
     new_template: bool = True,  # If True, use the old template for translation (without "Document:" prefix)
     europarl: bool = False,  # If True, use Europarl dataset instead of Flores
-<<<<<<< HEAD
-=======
     max_samples: bool = False,  # If True, use all the samples in the dataset
->>>>>>> 4bbd8911
 ):
     # Loading model
     llm_name = llm_path.split("/")[-1]
@@ -709,10 +630,6 @@
         random.shuffle(c, random=lambda: seed)
         text, traduction = zip(*c)
         embed_prompt = []
-<<<<<<< HEAD
-      
-=======
->>>>>>> 4bbd8911
         if not new_template:
             if compressed_doc_in_icl:
                 text_prompt_prefix = ["Document: "]
@@ -733,11 +650,7 @@
                             f"Document: {doc}\nTranslation: {answ}"
                             for doc, answ, _ in zip(text, traduction, range(5))
                         ]
-<<<<<<< HEAD
-                    )
-=======
                     ) + '\n\nDocument: '
->>>>>>> 4bbd8911
                 ]
         else:
             if compressed_doc_in_icl:
@@ -759,14 +672,8 @@
                             f"Document: {doc}\nQuestion: Translate the previous document into {benchmark}.\nAnswer: {answ.strip()}"
                             for doc, answ, _ in zip(text, traduction, range(5))
                         ]
-<<<<<<< HEAD
-                    )
-                ]
-
-=======
                     ) + '\n\nDocument: '
                 ]
->>>>>>> 4bbd8911
         new_text, new_trad = (
             list(text[5:]),
             list(traduction[5:]),
@@ -789,55 +696,6 @@
                     batch_list_prompts = [
                         text_prompt_prefix + ["\nTranslation:"] for _ in range(bs)
                     ]
-<<<<<<< HEAD
-                else:
-                    batch_list_prompts = [
-                        text_prompt_prefix + [
-                            f"\nQuestion: Translate the previous document into {benchmark}.\nAnswer:"
-                        ]
-                        for _ in range(bs)
-                    ]
-
-                texts_to_embed = [embed_prompt + [seq] for seq in text[i : i + bs]]
-
-                if not mistral:
-                    generated_sequence, embed_tokens, embeds = pipeline.generate(
-                        text_to_embed=texts_to_embed if w_embeds else None,
-                        batch_list_prompts=batch_list_prompts,
-                        temperature=temp,
-                        max_tokens=max_seq_len,
-                        truncate_line=False,
-                        device=device,
-                        device_generation=other_device,
-                        give_n_tokens=True,
-                    )
-                    if w_embeds:
-                        compress_ratio += (
-                            embed_tokens / embeds
-                        )  # N tokens to be compressed / final number of tokens after compression
-                    else:
-                        compress_ratio += 1
-
-                    final_seq = []
-                    for seq in generated_sequence:
-                        if len(seq.split("\n\n")[0]) > 1:
-                            final_seq.append(seq.split("\n\n")[0].strip())
-                        else:
-                            final_seq.append(seq.strip())
-                    generated_sequences.extend(final_seq)
-                else:
-                    if not new_template:
-                        prompts = [
-                            "".join(text_prompt_prefix) + seq + "\nTranslation:"
-                            for seq in text[i : i + bs]
-                        ]
-                    else:
-                        prompts = [
-                            "".join(text_prompt_prefix)
-                            + f"\nQuestion: Translate this document in {benchmark}.\nAnswer: {seq}"
-                            for seq in text[i : i + bs]
-                        ]
-=======
                 else:
                     batch_list_prompts = [
                         text_prompt_prefix
@@ -846,7 +704,6 @@
                         ]
                         for _ in range(bs)
                     ]
->>>>>>> 4bbd8911
 
                 texts_to_embed = [embed_prompt + [seq] for seq in text[i : i + bs]]
 
@@ -880,6 +737,8 @@
                 "Metric": bleu_score,
                 "compress_ratio": compress_ratio / n_samples,
                 "language": benchmark,
+                "new_template": new_template,
+                "compressed_icl": compressed_doc_in_icl,
                 "new_template": new_template,
                 "compressed_icl": compressed_doc_in_icl,
                 "llm_name": llm_name,
@@ -959,24 +818,12 @@
         type=str,
         default="hp_v2/",
     )
-<<<<<<< HEAD
-    parser.add_argument(
-        "--max_samples",
-        action="store_true",
-        help="If True, use the maximum number of samples for each benchmark",
-    )
-=======
->>>>>>> 4bbd8911
+    parser.add_argument("--fine_tuned", action="store_true")
     parser.add_argument("--llm_name", type=str, default="mistral_7B")
     parser.add_argument("--embed_name", type=str, default="mistral_7B")
     parser.add_argument("--query_w_context", action="store_true")
     parser.add_argument("--bridge_ckpt", type=str, default=None)
     parser.add_argument("--new_template", action="store_true")
-<<<<<<< HEAD
-    parser.add_argument('--together_multi_passages', action='store_true',)
-    parser.add_argument("--europarl", action="store_true")
-    parser.add_argument("--llm_number", type=int, default=1)
-=======
     parser.add_argument("--europarl", action="store_true")
     parser.add_argument(
         "--max_samples",
@@ -988,7 +835,6 @@
         type=int,
         default=None,
     )
->>>>>>> 4bbd8911
 
     return parser.parse_args()
 
@@ -1025,53 +871,6 @@
     )
     if args.run_name is not None:
         print("Evuating run:", args.run_name)
-<<<<<<< HEAD
-    # Evaluate Mistral using their code
-    if args.mistral:
-        if args.eval_trad:
-            print("EVALUATING TRANSLATION")
-            mistral_model = evaluate_trad(
-                args.run_name,
-                max_seq_len=max_seq_len,
-                temps=temp_tests,
-                max_bs=args.bs,
-                output_file=output_file,
-                n_samples=n_passages,
-                tmp_path=tmp_path,
-                pipeline=None,
-                mistral=True,
-                seed=args.seed,
-                comp_rate=args.comp_rate,
-                benchmarks=benchmarks
-                if args.benchmarks != "all"
-                else ["Danish", "French", "Spanish", "German"],
-                new_template=args.new_template,
-                europarl=args.europarl,
-            )
-            torch.cuda.empty_cache()
-
-        if args.multi_passages == 1:
-            print("EVALUATING WITHOUT CONTEXT")
-            mistral_model = evaluate_QA(
-                "",
-                benchmarks,
-                temps=temp_tests,
-                max_bs=args.bs,
-                output_file=output_file,
-                n_samples=n_passages,
-                max_seq_len=max_seq_len,
-                tmp_path=tmp_path,
-                icl_examples=icl_tests[0],
-                mistral=True,
-                icl_w_document=True,
-                query_w_context=False,
-                w_embeds=False,
-            )
-            torch.cuda.empty_cache()
-        eval_logger_info(logger, "EVALUATING WITH CONTEXT")
-        mistral_model = evaluate_QA(
-            "",
-=======
 
     if args.eval_trad:
         print("EVALUATING TRANSLATION")
@@ -1099,12 +898,12 @@
             new_template=args.new_template,
             europarl=args.europarl,
             max_samples=args.max_samples,
+            llm_number=args.llm_number - 1,
         )
         torch.cuda.empty_cache()
     else:
         pipeline, ckpt = evaluate_QA(
             args.run_name,
->>>>>>> 4bbd8911
             benchmarks,
             ckpt=args.ckpt,
             temps=temp_tests,
@@ -1120,8 +919,6 @@
             icl_w_document=args.icl_w_document,
             max_multi_passage=args.multi_passages,
             seed=args.seed,
-<<<<<<< HEAD
-=======
             compressed_doc_in_icl=args.compressed_doc_in_icl,
             comp_rate=args.comp_rate,
             query_w_context=args.query_w_context,
@@ -1131,84 +928,10 @@
             together_multi_passages=args.together_multi_passages,
             max_samples=args.max_samples,
             max_doc_len=args.max_doc_len,
->>>>>>> 4bbd8911
+            llm_number=args.llm_number - 1,
         )
 
         for icl_ex in icl_tests[1:]:
-<<<<<<< HEAD
-            if args.multi_passages == 1:
-                print("EVALUATING WITHOUT CONTEXT")
-                mistral_model = evaluate_QA(
-                    "",
-                    benchmarks,
-                    temps=temp_tests,
-                    max_bs=args.bs,
-                    output_file=output_file,
-                    n_samples=n_passages,
-                    max_seq_len=max_seq_len,
-                    tmp_path=tmp_path,
-                    icl_examples=icl_ex,
-                    mistral=True,
-                    icl_w_document=False,
-                    query_w_context=False,
-                    w_embeds=False,
-                    pipeline=mistral_model,
-                )
-                torch.cuda.empty_cache()
-            eval_logger_info(logger, "EVALUATING WITH CONTEXT")
-            mistral_model = evaluate_QA(
-                "",
-                benchmarks,
-                temps=temp_tests,
-                max_bs=args.bs,
-                output_file=output_file,
-                n_samples=n_passages,
-                max_seq_len=max_seq_len,
-                tmp_path=tmp_path,
-                icl_examples=icl_ex,
-                mistral=True,
-                icl_w_document=True,
-                query_w_context=True,
-                w_embeds=False,
-                pipeline=mistral_model,
-                max_multi_passage=args.multi_passages,
-                seed=args.seed,
-            )
-            torch.cuda.empty_cache()
-
-    else:
-        if args.eval_trad:
-            print("EVALUATING TRANSLATION")
-            pipeline, ckpt = evaluate_trad(
-                args.run_name,
-                max_seq_len=max_seq_len,
-                temps=temp_tests,
-                llm_path=llm_path,
-                embed_path=embed_path,
-                max_bs=args.bs,
-                output_file=output_file,
-                n_samples=n_passages,
-                tmp_path=tmp_path,
-                w_embeds=args.wo_embeds,
-                pipeline=None,
-                mistral=False,
-                seed=args.seed,
-                comp_rate=args.comp_rate,
-                benchmarks=benchmarks
-                if args.benchmarks != "all"
-                else ["Danish", "French", "Spanish", "German"],
-                bridge_ckpt=args.bridge_ckpt
-                if args.bridge_ckpt is None or "false" not in args.bridge_ckpt.lower()
-                else False,
-                llm_number=args.llm_number - 1,
-                compressed_doc_in_icl=args.compressed_doc_in_icl,
-                new_template=args.new_template,
-                europarl=args.europarl,
-            )
-            torch.cuda.empty_cache()
-        else:
-=======
->>>>>>> 4bbd8911
             pipeline, ckpt = evaluate_QA(
                 args.run_name,
                 benchmarks,
@@ -1233,43 +956,8 @@
                 bridge_ckpt=args.bridge_ckpt
                 if args.bridge_ckpt is None or "false" not in args.bridge_ckpt.lower()
                 else False,
-<<<<<<< HEAD
-                llm_number=args.llm_number - 1,
-                together_multi_passages=args.together_multi_passages
-                )
-
-            for icl_ex in icl_tests[1:]:
-                pipeline, ckpt = evaluate_QA(
-                    args.run_name,
-                    benchmarks,
-                    temps=temp_tests,
-                    llm_path=llm_path,
-                    embed_path=embed_path,
-                    max_bs=args.bs,
-                    output_file=output_file,
-                    n_samples=n_passages,
-                    max_seq_len=max_seq_len,
-                    tmp_path=tmp_path,
-                    icl_examples=icl_ex,
-                    w_embeds=args.wo_embeds,
-                    icl_w_document=args.icl_w_document,
-                    pipeline=pipeline,
-                    ckpt=ckpt,
-                    max_multi_passage=args.multi_passages,
-                    seed=args.seed,
-                    compressed_doc_in_icl=args.compressed_doc_in_icl,
-                    comp_rate=args.comp_rate,
-                    query_w_context=args.query_w_context,
-                    bridge_ckpt=args.bridge_ckpt
-                    if args.bridge_ckpt is None
-                    or "false" not in args.bridge_ckpt.lower()
-                    else False,
-                    llm_number=args.llm_number - 1,
-                    together_multi_passages=args.together_multi_passages,
-                )
-=======
                 together_multi_passages=args.together_multi_passages,
                 max_samples=args.max_samples,
                 max_doc_len=args.max_doc_len,
-            )
->>>>>>> 4bbd8911
+                llm_number=args.llm_number - 1,
+            )