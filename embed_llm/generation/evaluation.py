--- conflicted
+++ resolved
@@ -121,7 +121,7 @@
     else:
         if w_embeds:
             last_prompt = list_prompt[-1]
-            list_prompt[-1] = ''.join([last_prompt, "Document: "])
+            list_prompt[-1] = "".join([last_prompt, "Document: "])
             list_embed.append(doc.strip())
             list_prompt.append(f"\nQuestion: {query}\nAnswer:")
         else:
@@ -532,15 +532,9 @@
     parser.add_argument("--instruct_name", type=str, default=None)
     parser.add_argument("--benchmarks", type=str, default="all")
     parser.add_argument("--seed", type=float, default=0.42)
-<<<<<<< HEAD
     parser.add_argument("--n_icl_exs", type=int, default=None)
     parser.add_argument("--icl_w_document", action="store_true")
     parser.add_argument("--compressed_doc_in_icl", action="store_true")
-=======
-    parser.add_argument("--icl_exs", type=int, default=None)
-    parser.add_argument("--llmemb_icl_w_context", action="store_true")
-    parser.add_argument("--icl_before_pref", action="store_true")
->>>>>>> 938673bb
     parser.add_argument("--compress_rate", type=int, default=None)
 
     return parser.parse_args()
