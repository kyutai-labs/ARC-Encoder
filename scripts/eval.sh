--- conflicted
+++ resolved
@@ -6,13 +6,8 @@
 #SBATCH --ntasks=1
 #SBATCH --gpus-per-task=2
 #SBATCH --cpus-per-task=16
-<<<<<<< HEAD
-#SBATCH --chdir=/home/hippolytepilchen/code/mix_decoder_training
-#SBATCH --job-name=eval_models_trad
-=======
 #SBATCH --chdir=/home/hippolytepilchen/code/hp_v2
 #SBATCH --job-name=eval_models
->>>>>>> c743be82
 #SBATCH --output=/lustre/scwpod02/client/kyutai-interns/hippop/experiments/eval/eval_dissect_%A_%a.out
 
 
@@ -22,9 +17,6 @@
 
 # Get the configuration file for this job
 RUN_NAMES=(
-<<<<<<< HEAD
-multi_decoder_nodistill_CP4_ft_v2
-=======
 CPtrue16_L3B_MLP2_M7B_20rec_v2_ftsquad_v2
 CPtrue16_L3B_MLP2_M7B_20rec_v2_ftsquad_v3
 CPtrue16_L3B_MLP2_M7B_20rec_v2_ftsquad_v4
@@ -32,7 +24,6 @@
 CPtrue16_L3B_MLP2_M7B_20rec_v2_ftsquad_cp8
 CPtrue16_L8B_MLP2_M7B_20rec_v2_ftsquad_cp8
 CPtrue16_L8B_MLP2_M7B_20rec_v2_ftsquad
->>>>>>> c743be82
 )
 
 
@@ -60,9 +51,6 @@
 
 case $RUN_NAME in
 
-<<<<<<< HEAD
-*)
-=======
 *interleaved*)
     srun --gpus=$N_GPU  \
             python embed_llm/generation/evaluation.py  --out_file /home/hippolytepilchen/code/hp_v2/results/NVEmbed/eval_ft.json \
@@ -118,10 +106,7 @@
 
     ;;
 
-*_to_llama_*)
-
-
->>>>>>> c743be82
+*)
     srun --gpus=$N_GPU  \
             python embed_llm/generation/evaluation.py  --out_file /home/hippolytepilchen/code/hp_v2/results/NVEmbed/eval_ft.json \
         --n_passages 500 --max_seq_len 64 --multi_passages 1  --icl_w_document --run_name $RUN_NAME --llm_name Llama3.1-8B  --embed_name Llama3.2-3B  --bridge_number 1 --n_icl_exs 5
@@ -134,71 +119,6 @@
             python embed_llm/generation/evaluation.py  --out_file /home/hippolytepilchen/code/hp_v2/results/NVEmbed/eval_ft.json  \
         --n_passages 500  --eval_trad --run_name $RUN_NAME --llm_name Llama3.1-8B   --embed_name Llama3.2-3B   --bridge_number 1
 
-<<<<<<< HEAD
-=======
-    ;;
-
-*L3B_MLP2_M7B*)
-    srun --gpus=$N_GPU  \
-            python embed_llm/generation/evaluation.py  --out_file /home/hippolytepilchen/code/hp_v2/results/NVEmbed/eval_ft.json \
-        --n_passages 500 --max_seq_len 64 --multi_passages 1  --icl_w_document --run_name $RUN_NAME   --embed_name Llama3.2-3B
-
-
-    # srun --gpus=$N_GPU  \
-    #         python embed_llm/generation/evaluation.py  --out_file /home/hippolytepilchen/code/hp_v2/results/NVEmbed/eval_ft.json \
-    #     --n_passages 500 --run_name $RUN_NAME --eval_trad    --embed_name Llama3.2-3B
-
-    ;;
-
-*L3B_MLP2_L8B*)
-    srun --gpus=$N_GPU  \
-            python embed_llm/generation/evaluation.py  --out_file /home/hippolytepilchen/code/hp_v2/results/NVEmbed/eval_ft.json \
-        --n_passages 500 --max_seq_len 64 --multi_passages 1  --icl_w_document --run_name $RUN_NAME  --llm_name Llama3.1-8B --embed_name Llama3.2-3B
-
-
-    srun --gpus=$N_GPU  \
-            python embed_llm/generation/evaluation.py  --out_file /home/hippolytepilchen/code/hp_v2/results/NVEmbed/eval_ft.json \
-        --n_passages 500 --run_name $RUN_NAME --eval_trad   --llm_name Llama3.1-8B --embed_name Llama3.2-3B
-
-    ;;
-
-*_L8B_L8B*)
-    # srun --gpus=$N_GPU  \
-    #         python embed_llm/generation/evaluation.py  --out_file /home/hippolytepilchen/code/hp_v2/results/NVEmbed/eval_ft.json \
-    #     --n_passages 500 --max_seq_len 64 --multi_passages 1  --icl_w_document --run_name $RUN_NAME  --llm_name Llama3.1-8B --embed_name Llama3.1-8B --n_icl_exs 5
-
-    # srun --gpus=$N_GPU  \
-    #         python embed_llm/generation/evaluation.py  --out_file /home/hippolytepilchen/code/hp_v2/results/NVEmbed/eval_ft.json \
-    #     --n_passages 500 --max_seq_len 64 --multi_passages 1  --icl_w_document --run_name $RUN_NAME  --llm_name Llama3.1-8B --embed_name Llama3.1-8B --n_icl_exs 0
-
-    srun --gpus=$N_GPU  \
-            python embed_llm/generation/evaluation.py  --out_file /home/hippolytepilchen/code/hp_v2/results/NVEmbed/eval_ft.json \
-        --n_passages 500 --run_name $RUN_NAME --eval_trad   --llm_name Llama3.1-8B --embed_name Llama3.1-8B 
-
-    ;;
-
-*_L8B_MLP2_M7B*)
-    srun --gpus=$N_GPU  \
-            python embed_llm/generation/evaluation.py  --out_file /home/hippolytepilchen/code/hp_v2/results/NVEmbed/eval_ft.json \
-        --n_passages 500 --max_seq_len 64 --multi_passages 1  --icl_w_document --run_name $RUN_NAME   --embed_name Llama3.1-8B 
-
-
-
-    # srun --gpus=$N_GPU  \
-    #         python embed_llm/generation/evaluation.py  --out_file /home/hippolytepilchen/code/hp_v2/results/NVEmbed/eval_ft.json \
-    #     --n_passages 500 --run_name $RUN_NAME --eval_trad    --embed_name Llama3.1-8B
-
-    ;;
-
-*)
-    srun --gpus=$N_GPU  \
-            python embed_llm/generation/evaluation.py  --out_file /home/hippolytepilchen/code/hp_v2/results/NVEmbed/eval_pretraining.json \
-        --n_passages 500 --max_seq_len 64 --multi_passages 1  --icl_w_document --run_name $RUN_NAME 
->>>>>>> c743be82
-
-    srun --gpus=$N_GPU  \
-            python embed_llm/generation/evaluation.py  --out_file /home/hippolytepilchen/code/hp_v2/results/NVEmbed/eval_ft.json  \
-        --n_passages 500  --eval_trad --run_name $RUN_NAME --embed_name Llama3.2-3B  --bridge_number 2
     ;;
 
 
