#!/bin/bash
# SBATCH options
#SBATCH --partition=kyutai
<<<<<<< HEAD
#SBATCH --array=3-7%3
=======
#SBATCH --array=0-9
>>>>>>> 71b8c186
#SBATCH --nodes=1         # Request single node
#SBATCH --ntasks=1
#SBATCH --gpus-per-task=1
#SBATCH --cpus-per-task=16
<<<<<<< HEAD
#SBATCH --chdir=/home/hippolytepilchen/code/baselines
#SBATCH --job-name=pisco_eval
#SBATCH --output=/lustre/scwpod02/client/kyutai-interns/hippop/experiments/baselines/pisco/pisco_eval_%A_%a.out


=======
#SBATCH --chdir=/home/hippolytepilchen/code/hp_v2
#SBATCH --job-name=eval_models
#SBATCH --output=/lustre/scwpod02/client/kyutai-interns/hippop/experiments/eval/eval_dissect_%A_%a.out
##SBATCH --nodelist=par2dc5-ai-prd-cl02s04dgx19,par2dc5-ai-prd-cl02s04dgx20
>>>>>>> 71b8c186
# Set up environment

export MASTER_PORT=$((29500 + $SLURM_ARRAY_TASK_ID - 100)) # Take care if already used


# Get the configuration file for this job
RUN_NAMES=(
<<<<<<< HEAD
Pisco_8memtoks_mistral
Pisco_8memtoks_llama
Pisco_32memtoks_mistral_v2
Pisco_32memtoks_llama_v2
Pisco_16memtoks_mistral_v2
Pisco_16memtoks_llama_v2
Pisco_8memtoks_mistral_v2
Pisco_8memtoks_llama_v2
=======
CP8_L3B_MLP2_L8B_trunc10_nc_ft
CP8_L3B_MLP2_L8B_notcausal_ft
CP8_L3B_MLP2_L8B_last_ft
CP8_L3B_MLP2_L8B_fusion_ft
CP8_L3B_MLP2_L8B_trunc10_nc_fft
CP8_L3B_MLP2_L8B_notcausal_fft
CP8_L3B_MLP2_L8B_trunc2_nc_fft
CP8_L3B_MLP2_L8B_trunc8_nc_fft
CP8_L3B_MLP2_L8B_trunc8_nc_ft
CP8_L3B_MLP2_L8B_trunc2_nc_ft
>>>>>>> 71b8c186
)





RUN_NAME=${RUN_NAMES[$SLURM_ARRAY_TASK_ID]}



# Get number of GPUs allocated to this task, -z checks if CUDA_VISIBLE_DEVICES is empty
if [ -z "$CUDA_VISIBLE_DEVICES" ]; then
    # If CUDA_VISIBLE_DEVICES is not set, try to get from SLURM
    # Replace , with newline and count lines
    N_GPUS=$(echo $SLURM_GPUS_ON_NODE | tr ',' '\n' | wc -l)
else
    # Count GPUs from CUDA_VISIBLE_DEVICES
    N_GPUS=$(echo $CUDA_VISIBLE_DEVICES | tr ',' '\n' | wc -l)
fi

echo "Starting job array ${SLURM_ARRAY_TASK_ID} "
echo "Using $N_GPUS GPUs: $CUDA_VISIBLE_DEVICES"
echo "Starting at: $(date)"


case $RUN_NAME in

<<<<<<< HEAD
icae*llama)


    srun --gpus=$N_GPU  \
            python embed_llm/generation/evaluation.py  --out_file /home/hippolytepilchen/code/hp_v2/results/NVEmbed/eval_baselines.json \
        --max_samples --max_seq_len 64 --multi_passages 1  --icl_w_document --run_name $RUN_NAME --llm_name Llama3.1-8B --embed_name Llama3.1-8B --tmp_folder baselines/icae/ --compressed_doc_in_icl --n_icl_exs 5  --bs 16

    srun --gpus=$N_GPU  \
            python embed_llm/generation/evaluation.py  --out_file /home/hippolytepilchen/code/hp_v2/results/NVEmbed/eval_baselines.json  \
        --max_sample  --eval_trad --run_name $RUN_NAME --llm_name Llama3.1-8B --embed_name Llama3.1-8B --tmp_folder baselines/icae/ --compressed_doc_in_icl --bs 16

=======
*fft)
    srun --gpus=$N_GPU  \
            python embed_llm/generation/evaluation.py  --out_file /home/hippolytepilchen/code/hp_v2/results/NVEmbed/eval_ft.json \
        --n_passages 500 --max_seq_len 64 --icl_w_document --run_name $RUN_NAME --llm_name mistral_7B  --embed_name Llama3.2-3B  --multi_passages 1 --n_icl_exs 0 --tmp_folder ablations/

    srun --gpus=$N_GPU  \
            python embed_llm/generation/evaluation.py  --out_file /home/hippolytepilchen/code/hp_v2/results/NVEmbed/eval_ft.json \
        --n_passages 500 --max_seq_len 64 --icl_w_document --run_name $RUN_NAME --llm_name mistral_7B  --embed_name Llama3.2-3B  --multi_passages 1 --compressed_doc_in_icl --tmp_folder ablations/

    srun --gpus=$N_GPU  \
            python embed_llm/generation/evaluation.py  --out_file /home/hippolytepilchen/code/hp_v2/results/NVEmbed/eval_ft.json \
        --n_passages 500 --run_name $RUN_NAME --eval_trad    --embed_name Llama3.2-3B  --compressed_doc_in_icl --tmp_folder ablations/
    ;;
*L3B_MLP*_M7B*_ft)
>>>>>>> 71b8c186
    srun --gpus=$N_GPU  \
            python embed_llm/generation/evaluation.py  --out_file /home/hippolytepilchen/code/hp_v2/results/NVEmbed/eval_baselines.json \
        --max_samples --max_seq_len 64 --multi_passages 1  --icl_w_document --run_name $RUN_NAME --llm_name Llama3.1-8B --embed_name Llama3.1-8B --tmp_folder baselines/icae/ --compressed_doc_in_icl --n_icl_exs 5 \
         --benchmarks DistractorHotpotQA  --bs 1

    srun --gpus=$N_GPU  \
            python embed_llm/generation/evaluation.py  --out_file /home/hippolytepilchen/code/hp_v2/results/NVEmbed/eval_baselines.json  \
        --max_sample  --eval_trad --run_name $RUN_NAME --llm_name Llama3.1-8B --embed_name Llama3.1-8B --tmp_folder baselines/icae/ --compressed_doc_in_icl --bs 4 --europarl

    ;;

icae*mistral)

<<<<<<< HEAD

    srun --gpus=$N_GPU  \
            python embed_llm/generation/evaluation.py  --out_file /home/hippolytepilchen/code/hp_v2/results/NVEmbed/eval_baselines.json \
        --max_samples --max_seq_len 64 --multi_passages 1  --icl_w_document --run_name $RUN_NAME --llm_name mistral_7B --embed_name mistral_7B --tmp_folder baselines/icae/ --compressed_doc_in_icl --n_icl_exs 5  --bs 16

=======
*L3B_MLP2_L8B*)
    srun --gpus=$N_GPU  \
            python embed_llm/generation/evaluation.py  --out_file /home/hippolytepilchen/code/hp_v2/results/NVEmbed/eval_ft.json \
        --n_passages 500 --max_seq_len 64 --multi_passages 1  --icl_w_document --run_name $RUN_NAME   --embed_name Llama3.2-3B --tmp_folder ablations/ --llm_name Llama3.1-8B


    srun --gpus=$N_GPU  \
            python embed_llm/generation/evaluation.py  --out_file /home/hippolytepilchen/code/hp_v2/results/NVEmbed/eval_ft.json \
        --n_passages 500 --run_name $RUN_NAME --eval_trad    --embed_name Llama3.2-3B --tmp_folder ablations/ --llm_name Llama3.1-8B

    srun --gpus=$N_GPU  \
            python embed_llm/generation/evaluation.py  --out_file /home/hippolytepilchen/code/hp_v2/results/NVEmbed/eval_ft.json \
        --n_passages 500 --max_seq_len 64 --multi_passages 1  --icl_w_document --run_name $RUN_NAME   --embed_name Llama3.2-3B --tmp_folder ablations/ --compressed_doc_in_icl --n_icl_exs 5 --llm_name Llama3.1-8B


    srun --gpus=$N_GPU  \
            python embed_llm/generation/evaluation.py  --out_file /home/hippolytepilchen/code/hp_v2/results/NVEmbed/eval_ft.json \
        --n_passages 500 --run_name $RUN_NAME --eval_trad    --embed_name Llama3.2-3B --tmp_folder ablations/ --compressed_doc_in_icl --llm_name Llama3.1-8B
    ;;



*L3B_*_M7B*_ft)
>>>>>>> 71b8c186
    srun --gpus=$N_GPU  \
            python embed_llm/generation/evaluation.py  --out_file /home/hippolytepilchen/code/hp_v2/results/NVEmbed/eval_baselines.json  \
        --max_sample  --eval_trad --run_name $RUN_NAME --llm_name mistral_7B --embed_name mistral_7B --tmp_folder baselines/icae/ --compressed_doc_in_icl --bs 16

    srun --gpus=$N_GPU  \
            python embed_llm/generation/evaluation.py  --out_file /home/hippolytepilchen/code/hp_v2/results/NVEmbed/eval_baselines.json \
        --max_samples --max_seq_len 64 --multi_passages 1  --icl_w_document --run_name $RUN_NAME --llm_name mistral_7B --embed_name mistral_7B --tmp_folder baselines/icae/ --compressed_doc_in_icl --n_icl_exs 5 \
         --benchmarks DistractorHotpotQA  --bs 1

    srun --gpus=$N_GPU  \
            python embed_llm/generation/evaluation.py  --out_file /home/hippolytepilchen/code/hp_v2/results/NVEmbed/eval_baselines.json  \
        --max_sample  --eval_trad --run_name $RUN_NAME --llm_name mistral_7B --embed_name mistral_7B --tmp_folder baselines/icae/ --compressed_doc_in_icl --bs 4 --europarl

    ;;


Pisco*llama*)


    srun --gpus=$N_GPU  \
            python embed_llm/generation/evaluation.py  --out_file /home/hippolytepilchen/code/hp_v2/results/NVEmbed/eval_baselines.json \
        --max_samples --max_seq_len 64 --multi_passages 1  --icl_w_document --run_name $RUN_NAME --llm_name Llama3.1-8B --embed_name Llama3.1-8B --tmp_folder baselines/pisco/ --compressed_doc_in_icl --n_icl_exs 5  --bs 16

    srun --gpus=$N_GPU  \
            python embed_llm/generation/evaluation.py  --out_file /home/hippolytepilchen/code/hp_v2/results/NVEmbed/eval_baselines.json \
        --max_samples --max_seq_len 64 --multi_passages 5  --icl_w_document --run_name $RUN_NAME --llm_name Llama3.1-8B --embed_name Llama3.1-8B --tmp_folder baselines/pisco/ --compressed_doc_in_icl --n_icl_exs 5  --bs 4 --benchmarks NQ

    srun --gpus=$N_GPU  \
            python embed_llm/generation/evaluation.py  --out_file /home/hippolytepilchen/code/hp_v2/results/NVEmbed/eval_baselines.json \
        --max_samples --max_seq_len 64 --multi_passages 5  --icl_w_document --run_name $RUN_NAME --llm_name Llama3.1-8B --embed_name Llama3.1-8B --tmp_folder baselines/pisco/ --compressed_doc_in_icl --n_icl_exs 5  --bs 4 --benchmarks TRIVIAQA

    srun --gpus=$N_GPU  \
<<<<<<< HEAD
            python embed_llm/generation/evaluation.py  --out_file /home/hippolytepilchen/code/hp_v2/results/NVEmbed/eval_baselines.json  \
        --max_sample  --eval_trad --run_name $RUN_NAME --llm_name Llama3.1-8B --embed_name Llama3.1-8B --tmp_folder baselines/pisco/ --compressed_doc_in_icl --bs 16
=======
            python embed_llm/generation/evaluation.py  --out_file /home/hippolytepilchen/code/hp_v2/results/NVEmbed/eval_ft.json \
        --n_passages 500 --max_seq_len 64 --multi_passages 1  --icl_w_document --run_name $RUN_NAME  --llm_name Llama3.1-8B --embed_name Llama3.2-3B
>>>>>>> 71b8c186

    srun --gpus=$N_GPU  \
            python embed_llm/generation/evaluation.py  --out_file /home/hippolytepilchen/code/hp_v2/results/NVEmbed/eval_baselines.json \
        --max_samples --max_seq_len 64 --multi_passages 1  --icl_w_document --run_name $RUN_NAME --llm_name Llama3.1-8B --embed_name Llama3.1-8B --tmp_folder baselines/pisco/ --compressed_doc_in_icl --n_icl_exs 5 \
         --benchmarks DistractorHotpotQA  --bs 1

    srun --gpus=$N_GPU  \
            python embed_llm/generation/evaluation.py  --out_file /home/hippolytepilchen/code/hp_v2/results/NVEmbed/eval_baselines.json  \
        --max_sample  --eval_trad --run_name $RUN_NAME --llm_name Llama3.1-8B --embed_name Llama3.1-8B --tmp_folder baselines/pisco/ --compressed_doc_in_icl --bs 4 --europarl

    ;;

Pisco*mistral*)
    srun --gpus=$N_GPU  \
            python embed_llm/generation/evaluation.py  --out_file /home/hippolytepilchen/code/hp_v2/results/NVEmbed/eval_baselines.json \
        --max_samples --max_seq_len 64 --multi_passages 1  --icl_w_document --run_name $RUN_NAME --llm_name mistral_7B --embed_name mistral_7B --tmp_folder baselines/pisco/ --compressed_doc_in_icl --n_icl_exs 5  --bs 16

    srun --gpus=$N_GPU  \
            python embed_llm/generation/evaluation.py  --out_file /home/hippolytepilchen/code/hp_v2/results/NVEmbed/eval_baselines.json \
        --max_samples --max_seq_len 64 --multi_passages 5  --icl_w_document --run_name $RUN_NAME --llm_name mistral_7B --embed_name mistral_7B --tmp_folder baselines/pisco/ --compressed_doc_in_icl --n_icl_exs 5  --bs 4 --benchmarks NQ

    srun --gpus=$N_GPU  \
            python embed_llm/generation/evaluation.py  --out_file /home/hippolytepilchen/code/hp_v2/results/NVEmbed/eval_baselines.json \
        --max_samples --max_seq_len 64 --multi_passages 5  --icl_w_document --run_name $RUN_NAME --llm_name mistral_7B --embed_name mistral_7B --tmp_folder baselines/pisco/ --compressed_doc_in_icl --n_icl_exs 5  --bs 4 --benchmarks TRIVIAQA

    srun --gpus=$N_GPU  \
            python embed_llm/generation/evaluation.py  --out_file /home/hippolytepilchen/code/hp_v2/results/NVEmbed/eval_baselines.json  \
        --max_sample  --eval_trad --run_name $RUN_NAME --llm_name mistral_7B --embed_name mistral_7B --tmp_folder baselines/pisco/ --compressed_doc_in_icl --bs 16

    srun --gpus=$N_GPU  \
            python embed_llm/generation/evaluation.py  --out_file /home/hippolytepilchen/code/hp_v2/results/NVEmbed/eval_baselines.json \
        --max_samples --max_seq_len 64 --multi_passages 1  --icl_w_document --run_name $RUN_NAME --llm_name mistral_7B --embed_name mistral_7B --tmp_folder baselines/pisco/ --compressed_doc_in_icl --n_icl_exs 5 \
         --benchmarks DistractorHotpotQA  --bs 1

    srun --gpus=$N_GPU  \
            python embed_llm/generation/evaluation.py  --out_file /home/hippolytepilchen/code/hp_v2/results/NVEmbed/eval_baselines.json  \
        --max_sample  --eval_trad --run_name $RUN_NAME --llm_name mistral_7B --embed_name mistral_7B --tmp_folder baselines/pisco/ --compressed_doc_in_icl --bs 1 --europarl

    ;;

esac<|MERGE_RESOLUTION|>--- conflicted
+++ resolved
@@ -1,27 +1,15 @@
 #!/bin/bash
 # SBATCH options
 #SBATCH --partition=kyutai
-<<<<<<< HEAD
-#SBATCH --array=3-7%3
-=======
 #SBATCH --array=0-9
->>>>>>> 71b8c186
 #SBATCH --nodes=1         # Request single node
 #SBATCH --ntasks=1
 #SBATCH --gpus-per-task=1
 #SBATCH --cpus-per-task=16
-<<<<<<< HEAD
-#SBATCH --chdir=/home/hippolytepilchen/code/baselines
-#SBATCH --job-name=pisco_eval
-#SBATCH --output=/lustre/scwpod02/client/kyutai-interns/hippop/experiments/baselines/pisco/pisco_eval_%A_%a.out
-
-
-=======
 #SBATCH --chdir=/home/hippolytepilchen/code/hp_v2
 #SBATCH --job-name=eval_models
 #SBATCH --output=/lustre/scwpod02/client/kyutai-interns/hippop/experiments/eval/eval_dissect_%A_%a.out
 ##SBATCH --nodelist=par2dc5-ai-prd-cl02s04dgx19,par2dc5-ai-prd-cl02s04dgx20
->>>>>>> 71b8c186
 # Set up environment
 
 export MASTER_PORT=$((29500 + $SLURM_ARRAY_TASK_ID - 100)) # Take care if already used
@@ -29,16 +17,6 @@
 
 # Get the configuration file for this job
 RUN_NAMES=(
-<<<<<<< HEAD
-Pisco_8memtoks_mistral
-Pisco_8memtoks_llama
-Pisco_32memtoks_mistral_v2
-Pisco_32memtoks_llama_v2
-Pisco_16memtoks_mistral_v2
-Pisco_16memtoks_llama_v2
-Pisco_8memtoks_mistral_v2
-Pisco_8memtoks_llama_v2
-=======
 CP8_L3B_MLP2_L8B_trunc10_nc_ft
 CP8_L3B_MLP2_L8B_notcausal_ft
 CP8_L3B_MLP2_L8B_last_ft
@@ -49,7 +27,14 @@
 CP8_L3B_MLP2_L8B_trunc8_nc_fft
 CP8_L3B_MLP2_L8B_trunc8_nc_ft
 CP8_L3B_MLP2_L8B_trunc2_nc_ft
->>>>>>> 71b8c186
+Pisco_8memtoks_mistral
+Pisco_8memtoks_llama
+Pisco_32memtoks_mistral_v2
+Pisco_32memtoks_llama_v2
+Pisco_16memtoks_mistral_v2
+Pisco_16memtoks_llama_v2
+Pisco_8memtoks_mistral_v2
+Pisco_8memtoks_llama_v2
 )
 
 
@@ -77,39 +62,20 @@
 
 case $RUN_NAME in
 
-<<<<<<< HEAD
 icae*llama)
-
-
     srun --gpus=$N_GPU  \
             python embed_llm/generation/evaluation.py  --out_file /home/hippolytepilchen/code/hp_v2/results/NVEmbed/eval_baselines.json \
         --max_samples --max_seq_len 64 --multi_passages 1  --icl_w_document --run_name $RUN_NAME --llm_name Llama3.1-8B --embed_name Llama3.1-8B --tmp_folder baselines/icae/ --compressed_doc_in_icl --n_icl_exs 5  --bs 16
-
-    srun --gpus=$N_GPU  \
-            python embed_llm/generation/evaluation.py  --out_file /home/hippolytepilchen/code/hp_v2/results/NVEmbed/eval_baselines.json  \
+    srun --gpus=$N_GPU  \
+        python embed_llm/generation/evaluation.py  --out_file /home/hippolytepilchen/code/hp_v2/results/NVEmbed/eval_baselines.json  \
         --max_sample  --eval_trad --run_name $RUN_NAME --llm_name Llama3.1-8B --embed_name Llama3.1-8B --tmp_folder baselines/icae/ --compressed_doc_in_icl --bs 16
 
-=======
-*fft)
-    srun --gpus=$N_GPU  \
-            python embed_llm/generation/evaluation.py  --out_file /home/hippolytepilchen/code/hp_v2/results/NVEmbed/eval_ft.json \
-        --n_passages 500 --max_seq_len 64 --icl_w_document --run_name $RUN_NAME --llm_name mistral_7B  --embed_name Llama3.2-3B  --multi_passages 1 --n_icl_exs 0 --tmp_folder ablations/
-
-    srun --gpus=$N_GPU  \
-            python embed_llm/generation/evaluation.py  --out_file /home/hippolytepilchen/code/hp_v2/results/NVEmbed/eval_ft.json \
-        --n_passages 500 --max_seq_len 64 --icl_w_document --run_name $RUN_NAME --llm_name mistral_7B  --embed_name Llama3.2-3B  --multi_passages 1 --compressed_doc_in_icl --tmp_folder ablations/
-
-    srun --gpus=$N_GPU  \
-            python embed_llm/generation/evaluation.py  --out_file /home/hippolytepilchen/code/hp_v2/results/NVEmbed/eval_ft.json \
-        --n_passages 500 --run_name $RUN_NAME --eval_trad    --embed_name Llama3.2-3B  --compressed_doc_in_icl --tmp_folder ablations/
-    ;;
-*L3B_MLP*_M7B*_ft)
->>>>>>> 71b8c186
     srun --gpus=$N_GPU  \
             python embed_llm/generation/evaluation.py  --out_file /home/hippolytepilchen/code/hp_v2/results/NVEmbed/eval_baselines.json \
         --max_samples --max_seq_len 64 --multi_passages 1  --icl_w_document --run_name $RUN_NAME --llm_name Llama3.1-8B --embed_name Llama3.1-8B --tmp_folder baselines/icae/ --compressed_doc_in_icl --n_icl_exs 5 \
          --benchmarks DistractorHotpotQA  --bs 1
 
+
     srun --gpus=$N_GPU  \
             python embed_llm/generation/evaluation.py  --out_file /home/hippolytepilchen/code/hp_v2/results/NVEmbed/eval_baselines.json  \
         --max_sample  --eval_trad --run_name $RUN_NAME --llm_name Llama3.1-8B --embed_name Llama3.1-8B --tmp_folder baselines/icae/ --compressed_doc_in_icl --bs 4 --europarl
@@ -118,51 +84,19 @@
 
 icae*mistral)
 
-<<<<<<< HEAD
 
     srun --gpus=$N_GPU  \
             python embed_llm/generation/evaluation.py  --out_file /home/hippolytepilchen/code/hp_v2/results/NVEmbed/eval_baselines.json \
         --max_samples --max_seq_len 64 --multi_passages 1  --icl_w_document --run_name $RUN_NAME --llm_name mistral_7B --embed_name mistral_7B --tmp_folder baselines/icae/ --compressed_doc_in_icl --n_icl_exs 5  --bs 16
 
-=======
-*L3B_MLP2_L8B*)
-    srun --gpus=$N_GPU  \
-            python embed_llm/generation/evaluation.py  --out_file /home/hippolytepilchen/code/hp_v2/results/NVEmbed/eval_ft.json \
-        --n_passages 500 --max_seq_len 64 --multi_passages 1  --icl_w_document --run_name $RUN_NAME   --embed_name Llama3.2-3B --tmp_folder ablations/ --llm_name Llama3.1-8B
-
-
-    srun --gpus=$N_GPU  \
-            python embed_llm/generation/evaluation.py  --out_file /home/hippolytepilchen/code/hp_v2/results/NVEmbed/eval_ft.json \
-        --n_passages 500 --run_name $RUN_NAME --eval_trad    --embed_name Llama3.2-3B --tmp_folder ablations/ --llm_name Llama3.1-8B
-
-    srun --gpus=$N_GPU  \
-            python embed_llm/generation/evaluation.py  --out_file /home/hippolytepilchen/code/hp_v2/results/NVEmbed/eval_ft.json \
-        --n_passages 500 --max_seq_len 64 --multi_passages 1  --icl_w_document --run_name $RUN_NAME   --embed_name Llama3.2-3B --tmp_folder ablations/ --compressed_doc_in_icl --n_icl_exs 5 --llm_name Llama3.1-8B
-
-
-    srun --gpus=$N_GPU  \
-            python embed_llm/generation/evaluation.py  --out_file /home/hippolytepilchen/code/hp_v2/results/NVEmbed/eval_ft.json \
-        --n_passages 500 --run_name $RUN_NAME --eval_trad    --embed_name Llama3.2-3B --tmp_folder ablations/ --compressed_doc_in_icl --llm_name Llama3.1-8B
-    ;;
-
-
-
-*L3B_*_M7B*_ft)
->>>>>>> 71b8c186
     srun --gpus=$N_GPU  \
             python embed_llm/generation/evaluation.py  --out_file /home/hippolytepilchen/code/hp_v2/results/NVEmbed/eval_baselines.json  \
         --max_sample  --eval_trad --run_name $RUN_NAME --llm_name mistral_7B --embed_name mistral_7B --tmp_folder baselines/icae/ --compressed_doc_in_icl --bs 16
 
-    srun --gpus=$N_GPU  \
-            python embed_llm/generation/evaluation.py  --out_file /home/hippolytepilchen/code/hp_v2/results/NVEmbed/eval_baselines.json \
-        --max_samples --max_seq_len 64 --multi_passages 1  --icl_w_document --run_name $RUN_NAME --llm_name mistral_7B --embed_name mistral_7B --tmp_folder baselines/icae/ --compressed_doc_in_icl --n_icl_exs 5 \
-         --benchmarks DistractorHotpotQA  --bs 1
-
-    srun --gpus=$N_GPU  \
-            python embed_llm/generation/evaluation.py  --out_file /home/hippolytepilchen/code/hp_v2/results/NVEmbed/eval_baselines.json  \
-        --max_sample  --eval_trad --run_name $RUN_NAME --llm_name mistral_7B --embed_name mistral_7B --tmp_folder baselines/icae/ --compressed_doc_in_icl --bs 4 --europarl
-
-    ;;
+    ;;
+
+
+
 
 
 Pisco*llama*)
@@ -181,13 +115,8 @@
         --max_samples --max_seq_len 64 --multi_passages 5  --icl_w_document --run_name $RUN_NAME --llm_name Llama3.1-8B --embed_name Llama3.1-8B --tmp_folder baselines/pisco/ --compressed_doc_in_icl --n_icl_exs 5  --bs 4 --benchmarks TRIVIAQA
 
     srun --gpus=$N_GPU  \
-<<<<<<< HEAD
             python embed_llm/generation/evaluation.py  --out_file /home/hippolytepilchen/code/hp_v2/results/NVEmbed/eval_baselines.json  \
         --max_sample  --eval_trad --run_name $RUN_NAME --llm_name Llama3.1-8B --embed_name Llama3.1-8B --tmp_folder baselines/pisco/ --compressed_doc_in_icl --bs 16
-=======
-            python embed_llm/generation/evaluation.py  --out_file /home/hippolytepilchen/code/hp_v2/results/NVEmbed/eval_ft.json \
-        --n_passages 500 --max_seq_len 64 --multi_passages 1  --icl_w_document --run_name $RUN_NAME  --llm_name Llama3.1-8B --embed_name Llama3.2-3B
->>>>>>> 71b8c186
 
     srun --gpus=$N_GPU  \
             python embed_llm/generation/evaluation.py  --out_file /home/hippolytepilchen/code/hp_v2/results/NVEmbed/eval_baselines.json \
@@ -204,7 +133,6 @@
     srun --gpus=$N_GPU  \
             python embed_llm/generation/evaluation.py  --out_file /home/hippolytepilchen/code/hp_v2/results/NVEmbed/eval_baselines.json \
         --max_samples --max_seq_len 64 --multi_passages 1  --icl_w_document --run_name $RUN_NAME --llm_name mistral_7B --embed_name mistral_7B --tmp_folder baselines/pisco/ --compressed_doc_in_icl --n_icl_exs 5  --bs 16
-
     srun --gpus=$N_GPU  \
             python embed_llm/generation/evaluation.py  --out_file /home/hippolytepilchen/code/hp_v2/results/NVEmbed/eval_baselines.json \
         --max_samples --max_seq_len 64 --multi_passages 5  --icl_w_document --run_name $RUN_NAME --llm_name mistral_7B --embed_name mistral_7B --tmp_folder baselines/pisco/ --compressed_doc_in_icl --n_icl_exs 5  --bs 4 --benchmarks NQ
@@ -227,5 +155,122 @@
         --max_sample  --eval_trad --run_name $RUN_NAME --llm_name mistral_7B --embed_name mistral_7B --tmp_folder baselines/pisco/ --compressed_doc_in_icl --bs 1 --europarl
 
     ;;
+*L3B_MLP2_M7B*fft)
+
+    srun --gpus=$N_GPU  \
+            python embed_llm/generation/evaluation.py  --out_file /home/hippolytepilchen/code/hp_v2/results/NVEmbed/eval_ft.json \
+        --n_passages 500 --max_seq_len 64 --icl_w_document --run_name $RUN_NAME --llm_name mistral_7B  --embed_name Llama3.2-3B  --multi_passages 1 --n_icl_exs 0 --tmp_folder ablations/
+
+    srun --gpus=$N_GPU  \
+            python embed_llm/generation/evaluation.py  --out_file /home/hippolytepilchen/code/hp_v2/results/NVEmbed/eval_ft.json \
+        --n_passages 500 --max_seq_len 64 --icl_w_document --run_name $RUN_NAME --llm_name mistral_7B  --embed_name Llama3.2-3B  --multi_passages 1 --compressed_doc_in_icl --tmp_folder ablations/
+
+    srun --gpus=$N_GPU  \
+            python embed_llm/generation/evaluation.py  --out_file /home/hippolytepilchen/code/hp_v2/results/NVEmbed/eval_ft.json \
+        --n_passages 500 --run_name $RUN_NAME --eval_trad    --embed_name Llama3.2-3B  --compressed_doc_in_icl --tmp_folder ablations/
+    ;;
+
+
+*L3B_MLP2_L8B*fft)
+
+
+    srun --gpus=$N_GPU  \
+            python embed_llm/generation/evaluation.py  --out_file /home/hippolytepilchen/code/hp_v2/results/NVEmbed/eval_ft.json \
+        --n_passages 500 --max_seq_len 64 --icl_w_document --run_name $RUN_NAME --llm_name Llama3.1-8B  --embed_name Llama3.2-3B  --multi_passages 1 --compressed_doc_in_icl --tmp_folder ablations/
+
+    srun --gpus=$N_GPU  \
+            python embed_llm/generation/evaluation.py  --out_file /home/hippolytepilchen/code/hp_v2/results/NVEmbed/eval_ft.json \
+        --n_passages 500 --run_name $RUN_NAME --eval_trad    --embed_name Llama3.2-3B  --compressed_doc_in_icl --tmp_folder ablations/ --llm_name Llama3.1-8B 
+    ;;
+
+*L3B_MLP2_M7B*fft*allstar*)
+
+    srun --gpus=$N_GPU  \
+            python embed_llm/generation/evaluation.py  --out_file /home/hippolytepilchen/code/hp_v2/results/NVEmbed/eval_ft.json \
+        --n_passages 500 --max_seq_len 64 --icl_w_document --run_name $RUN_NAME --llm_name mistral_7B  --embed_name Llama3.2-3B  --multi_passages 1 --compressed_doc_in_icl
+
+    srun --gpus=$N_GPU  \
+            python embed_llm/generation/evaluation.py  --out_file /home/hippolytepilchen/code/hp_v2/results/NVEmbed/eval_ft.json \
+        --n_passages 500 --run_name $RUN_NAME --eval_trad    --embed_name Llama3.2-3B  --compressed_doc_in_icl
+
+    srun --gpus=$N_GPU  \
+            python embed_llm/generation/evaluation.py  --out_file /home/hippolytepilchen/code/hp_v2/results/NVEmbed/eval_ft.json \
+        --n_passages 500 --max_seq_len 64 --icl_w_document --run_name $RUN_NAME --llm_name mistral_7B  --embed_name Llama3.2-3B  --multi_passages 2 --compressed_doc_in_icl
+
+    srun --gpus=$N_GPU  \
+            python embed_llm/generation/evaluation.py  --out_file /home/hippolytepilchen/code/hp_v2/results/NVEmbed/eval_ft.json \
+        --n_passages 500 --max_seq_len 64 --icl_w_document --run_name $RUN_NAME --llm_name mistral_7B  --embed_name Llama3.2-3B  --multi_passages 5 --compressed_doc_in_icl
+
+
+    srun --gpus=$N_GPU  \
+            python embed_llm/generation/evaluation.py  --out_file /home/hippolytepilchen/code/hp_v2/results/NVEmbed/eval_ft.json \
+        --n_passages 500 --max_seq_len 64 --icl_w_document --run_name $RUN_NAME --llm_name mistral_7B  --embed_name Llama3.2-3B  --multi_passages 1 --compressed_doc_in_icl --benchmarks DistractorHotpotQA --bs 4
+
+    srun --gpus=$N_GPU  \
+            python embed_llm/generation/evaluation.py  --out_file /home/hippolytepilchen/code/hp_v2/results/NVEmbed/eval_ft.json \
+        --n_passages 500 --max_seq_len 64 --icl_w_document --run_name $RUN_NAME --llm_name mistral_7B  --embed_name Llama3.2-3B  --multi_passages 10 --compressed_doc_in_icl --benchmarks NarrativeQA_split --bs 1
+
+
+    ;;
+
+# Attention tmp folder
+*L3B_MLP2_M7B*)
+    srun --gpus=$N_GPU  \
+            python embed_llm/generation/evaluation.py  --out_file /home/hippolytepilchen/code/hp_v2/results/NVEmbed/eval_ft.json \
+        --n_passages 500 --max_seq_len 64 --multi_passages 1  --icl_w_document --run_name $RUN_NAME   --embed_name Llama3.2-3B --tmp_folder ablations/
+
+
+    srun --gpus=$N_GPU  \
+            python embed_llm/generation/evaluation.py  --out_file /home/hippolytepilchen/code/hp_v2/results/NVEmbed/eval_ft.json \
+        --n_passages 500 --run_name $RUN_NAME --eval_trad    --embed_name Llama3.2-3B --tmp_folder ablations/
+
+    srun --gpus=$N_GPU  \
+            python embed_llm/generation/evaluation.py  --out_file /home/hippolytepilchen/code/hp_v2/results/NVEmbed/eval_ft.json \
+        --n_passages 500 --max_seq_len 64 --multi_passages 1  --icl_w_document --run_name $RUN_NAME   --embed_name Llama3.2-3B --tmp_folder ablations/ --compressed_doc_in_icl --n_icl_exs 5
+
+
+    srun --gpus=$N_GPU  \
+            python embed_llm/generation/evaluation.py  --out_file /home/hippolytepilchen/code/hp_v2/results/NVEmbed/eval_ft.json \
+        --n_passages 500 --run_name $RUN_NAME --eval_trad    --embed_name Llama3.2-3B --tmp_folder ablations/ --compressed_doc_in_icl
+    ;;
+
+*L3B_MLP2_L8B*)
+    srun --gpus=$N_GPU  \
+            python embed_llm/generation/evaluation.py  --out_file /home/hippolytepilchen/code/hp_v2/results/NVEmbed/eval_ft.json \
+        --n_passages 500 --max_seq_len 64 --multi_passages 1  --icl_w_document --run_name $RUN_NAME   --embed_name Llama3.2-3B --tmp_folder ablations/ --llm_name Llama3.1-8B
+
+
+    srun --gpus=$N_GPU  \
+            python embed_llm/generation/evaluation.py  --out_file /home/hippolytepilchen/code/hp_v2/results/NVEmbed/eval_ft.json \
+        --n_passages 500 --run_name $RUN_NAME --eval_trad    --embed_name Llama3.2-3B --tmp_folder ablations/ --llm_name Llama3.1-8B
+
+    srun --gpus=$N_GPU  \
+            python embed_llm/generation/evaluation.py  --out_file /home/hippolytepilchen/code/hp_v2/results/NVEmbed/eval_ft.json \
+        --n_passages 500 --max_seq_len 64 --multi_passages 1  --icl_w_document --run_name $RUN_NAME   --embed_name Llama3.2-3B --tmp_folder ablations/ --compressed_doc_in_icl --n_icl_exs 5 --llm_name Llama3.1-8B
+
+
+    srun --gpus=$N_GPU  \
+            python embed_llm/generation/evaluation.py  --out_file /home/hippolytepilchen/code/hp_v2/results/NVEmbed/eval_ft.json \
+        --n_passages 500 --run_name $RUN_NAME --eval_trad    --embed_name Llama3.2-3B --tmp_folder ablations/ --compressed_doc_in_icl --llm_name Llama3.1-8B
+    ;;
+
+
+
+
+*)
+    srun --gpus=$N_GPU  \
+            python embed_llm/generation/evaluation.py  --out_file /home/hippolytepilchen/code/hp_v2/results/NVEmbed/eval_ft.json \
+        --n_passages 500 --max_seq_len 64 --multi_passages 1  --icl_w_document --run_name $RUN_NAME --n_icl_exs 0
+
+    srun --gpus=$N_GPU  \
+            python embed_llm/generation/evaluation.py  --out_file /home/hippolytepilchen/code/hp_v2/results/NVEmbed/eval_ft.json \
+        --n_passages 500 --max_seq_len 64 --multi_passages 1  --icl_w_document --run_name $RUN_NAME --n_icl_exs 5
+
+    srun --gpus=$N_GPU  \
+            python embed_llm/generation/evaluation.py  --out_file /home/hippolytepilchen/code/hp_v2/results/NVEmbed/eval_ft.json  \
+        --n_passages 500 --run_name $RUN_NAME --eval_trad 
+
+
+    ;;
 
 esac