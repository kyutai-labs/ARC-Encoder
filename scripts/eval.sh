--- conflicted
+++ resolved
@@ -1,11 +1,7 @@
 #!/bin/bash
 # SBATCH options
 #SBATCH --partition=kyutai
-<<<<<<< HEAD
 #SBATCH --array=2
-=======
-#SBATCH --array=0-3
->>>>>>> 4bbd8911
 #SBATCH --nodes=1         # Request single node
 #SBATCH --ntasks=1
 #SBATCH --gpus-per-task=2
@@ -21,16 +17,9 @@
 
 # Get the configuration file for this job
 RUN_NAMES=(
-<<<<<<< HEAD
 multi_decoder_L8_MLP_nc_ft
 multi_decoder_L8_nc_ft
 multi_decoder_L3_MLP_nc_ft
-=======
-CP4_L3B_MLP2_M7B_20rec_fft_alltstar_nob
-CP4_L3B_MLP2_M7B_20rec_fft_allstar
-CP8_L3B_MLP2_M7B_20rec_fft4_allstar
-CP8_L3B_MLP2_M7B_20rec_fft4_alltstar_nob
->>>>>>> 4bbd8911
 )
 
 
@@ -58,7 +47,6 @@
 
 case $RUN_NAME in
 
-<<<<<<< HEAD
 *)
     srun --gpus=$N_GPU  \
             python embed_llm/generation/evaluation.py  --out_file /home/hippolytepilchen/code/hp_v2/results/NVEmbed/eval_ft.json \
@@ -73,65 +61,16 @@
     srun --gpus=$N_GPU  \
             python embed_llm/generation/evaluation.py  --out_file /home/hippolytepilchen/code/hp_v2/results/NVEmbed/eval_pretraining.json  \
         --n_passages 500  --eval_trad --run_name $RUN_NAME --llm_name Llama3.1-8B   --embed_name Llama3.1-8B   --llm_number 1 --new_template
-=======
-*L3B_MLP*_M7B*_fft*)
 
     srun --gpus=$N_GPU  \
-            python embed_llm/generation/evaluation.py  --out_file /home/hippolytepilchen/code/hp_v2/results/NVEmbed/eval_ft.json \
-        --n_passages 500 --max_seq_len 64 --multi_passages 1  --icl_w_document --run_name $RUN_NAME  --embed_name Llama3.2-3B     
-
-    srun --gpus=$N_GPU  \
-            python embed_llm/generation/evaluation.py  --out_file /home/hippolytepilchen/code/hp_v2/results/NVEmbed/eval_ft.json \
-        --n_passages 500   --run_name $RUN_NAME  --embed_name Llama3.2-3B   --eval_trad  --new_template  
-    srun --gpus=$N_GPU  \
-            python embed_llm/generation/evaluation.py  --out_file /home/hippolytepilchen/code/hp_v2/results/NVEmbed/eval_ft.json \
-        --n_passages 500 --max_seq_len 64 --multi_passages 1  --icl_w_document --run_name $RUN_NAME   --embed_name Llama3.2-3B   --n_icl_exs 5 --compressed_doc_in_icl
-
-
-    srun --gpus=$N_GPU  \
-            python embed_llm/generation/evaluation.py  --out_file /home/hippolytepilchen/code/hp_v2/results/NVEmbed/eval_ft.json \
-        --n_passages 500 --run_name $RUN_NAME --eval_trad    --embed_name Llama3.2-3B   --compressed_doc_in_icl --new_template
-    ;;
-
-*L3B_MLP*_M7B*_ft)
-    srun --gpus=$N_GPU  \
-            python embed_llm/generation/evaluation.py  --out_file /home/hippolytepilchen/code/hp_v2/results/NVEmbed/eval_ft.json \
-        --n_passages 500 --max_seq_len 64 --multi_passages 1  --icl_w_document --run_name $RUN_NAME  --embed_name Llama3.2-3B   --tmp_folder ablations/ 
-
-    srun --gpus=$N_GPU  \
-            python embed_llm/generation/evaluation.py  --out_file /home/hippolytepilchen/code/hp_v2/results/NVEmbed/eval_ft.json \
-        --n_passages 500   --run_name $RUN_NAME  --embed_name Llama3.2-3B   --eval_trad  --new_template --tmp_folder ablations/ 
-    ;;
-
->>>>>>> 4bbd8911
-
-*P16_M7B_MLP2_L8B*)
-    srun --gpus=$N_GPU  \
-<<<<<<< HEAD
             python embed_llm/generation/evaluation.py  --out_file /home/hippolytepilchen/code/hp_v2/results/NVEmbed/eval_pretraining.json \
         --n_passages 500 --max_seq_len 64 --multi_passages 1  --icl_w_document --run_name $RUN_NAME  --embed_name Llama3.1-8B  --llm_number 2
 
     srun --gpus=$N_GPU  \
             python embed_llm/generation/evaluation.py  --out_file /home/hippolytepilchen/code/hp_v2/results/NVEmbed/eval_pretraining.json  \
         --n_passages 500  --eval_trad --run_name $RUN_NAME --embed_name Llama3.1-8B  --llm_number 2 --new_template
-=======
-            python embed_llm/generation/evaluation.py  --out_file /home/hippolytepilchen/code/hp_v2/results/NVEmbed/eval_ft.json \
-        --n_passages 500 --max_seq_len 64 --multi_passages 1  --icl_w_document --run_name $RUN_NAME  --embed_name mistral_7B --llm_name Llama3.1-8B --n_icl_exs 5
-    srun --gpus=$N_GPU  \
-            python embed_llm/generation/evaluation.py  --out_file /home/hippolytepilchen/code/hp_v2/results/NVEmbed/eval_ft.json \
-        --n_passages 500 --max_seq_len 64 --multi_passages 1  --icl_w_document --run_name $RUN_NAME  --embed_name mistral_7B --llm_name Llama3.1-8B --n_icl_exs 0
 
     srun --gpus=$N_GPU  \
-            python embed_llm/generation/evaluation.py  --out_file /home/hippolytepilchen/code/hp_v2/results/NVEmbed/eval_ft.json \
-        --n_passages 500 --run_name $RUN_NAME --eval_trad   --embed_name mistral_7B --llm_name Llama3.1-8B
-
-    ;;
-
->>>>>>> 4bbd8911
-
-*L3B_*_M7B*_ft)
-    srun --gpus=$N_GPU  \
-<<<<<<< HEAD
             python embed_llm/generation/evaluation.py  --out_file /home/hippolytepilchen/code/hp_v2/results/NVEmbed/eval_pretraining.json \
         --n_passages 500 --max_seq_len 64 --multi_passages 1  --icl_w_document --run_name $RUN_NAME --llm_name Llama3.1-8B  --embed_name Llama3.2138  --llm_number 1 --compressed_doc_in_icl --n_icl_exs 5
 
@@ -142,61 +81,22 @@
     srun --gpus=$N_GPU  \
             python embed_llm/generation/evaluation.py  --out_file /home/hippolytepilchen/code/hp_v2/results/NVEmbed/eval_pretraining.json \
         --n_passages 500 --max_seq_len 64 --multi_passages 1  --icl_w_document --run_name $RUN_NAME  --embed_name Llama3.1-8B  --llm_number 2 --compressed_doc_in_icl --n_icl_exs 5
-=======
-            python embed_llm/generation/evaluation.py  --out_file /home/hippolytepilchen/code/hp_v2/results/NVEmbed/eval_ft.json \
-        --n_passages 500 --max_seq_len 64 --multi_passages 1  --icl_w_document --run_name $RUN_NAME  --embed_name Llama3.2-3B --tmp_folder "ablations/"
-
 
     srun --gpus=$N_GPU  \
-            python embed_llm/generation/evaluation.py  --out_file /home/hippolytepilchen/code/hp_v2/results/NVEmbed/eval_ft.json \
-        --n_passages 500 --run_name $RUN_NAME --eval_trad --embed_name Llama3.2-3B  --tmp_folder "ablations/"
-
-    ;;
-
->>>>>>> 4bbd8911
-
-*L3B_*_M7B*)
-    srun --gpus=$N_GPU  \
-<<<<<<< HEAD
             python embed_llm/generation/evaluation.py  --out_file /home/hippolytepilchen/code/hp_v2/results/NVEmbed/eval_pretraining.json  \
         --n_passages 500  --eval_trad --run_name $RUN_NAME --embed_name Llama3.1-8B  --llm_number 2 --compressed_doc_in_icl --new_template
     ;;
-=======
-            python embed_llm/generation/evaluation.py  --out_file /home/hippolytepilchen/code/hp_v2/results/NVEmbed/eval_pt_ablations.json \
-        --n_passages 500 --max_seq_len 64 --multi_passages 1  --icl_w_document --run_name $RUN_NAME  --embed_name Llama3.2-3B --n_icl_exs 5 --tmp_folder "ablations/"
-
->>>>>>> 4bbd8911
 
 *)
 
     srun --gpus=$N_GPU  \
-<<<<<<< HEAD
             python embed_llm/generation/evaluation.py  --out_file /home/hippolytepilchen/code/hp_v2/results/NVEmbed/eval_pretraining.json \
         --n_passages 500 --max_seq_len 64 --multi_passages 1  --icl_w_document --run_name $RUN_NAME --llm_name Llama3.1-8B  --embed_name Llama3.2-3B  --llm_number 1
 
+*L3B_MLP2_M7B*)
     srun --gpus=$N_GPU  \
             python embed_llm/generation/evaluation.py  --out_file /home/hippolytepilchen/code/hp_v2/results/NVEmbed/eval_pretraining.json  \
         --n_passages 500  --eval_trad --run_name $RUN_NAME --llm_name Llama3.1-8B   --embed_name Llama3.2-3B   --llm_number 1 --new_template
-=======
-            python embed_llm/generation/evaluation.py  --out_file /home/hippolytepilchen/code/hp_v2/results/NVEmbed/eval_pt_ablations.json \
-        --n_passages 500 --run_name $RUN_NAME --eval_trad --embed_name Llama3.2-3B  --tmp_folder "ablations/"
-
-    ;;
-
-
-
-*L3B_MLP2_M7B*)
-    srun --gpus=$N_GPU  \
-            python embed_llm/generation/evaluation.py  --out_file /home/hippolytepilchen/code/hp_v2/results/NVEmbed/eval_pretraining.json \
-        --n_passages 500 --max_seq_len 64 --multi_passages 1  --icl_w_document --run_name $RUN_NAME   --embed_name Llama3.2-3B
-
-
-    srun --gpus=$N_GPU  \
-            python embed_llm/generation/evaluation.py  --out_file /home/hippolytepilchen/code/hp_v2/results/NVEmbed/eval_pretraining.json \
-        --n_passages 500 --run_name $RUN_NAME --eval_trad    --embed_name Llama3.2-3B
-
-    ;;
->>>>>>> 4bbd8911
 
     srun --gpus=$N_GPU  \
             python embed_llm/generation/evaluation.py  --out_file /home/hippolytepilchen/code/hp_v2/results/NVEmbed/eval_pretraining.json \
