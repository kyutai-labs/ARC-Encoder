--- conflicted
+++ resolved
@@ -1,22 +1,13 @@
 #!/bin/bash
 # SBATCH options
 #SBATCH --partition=kyutai
-<<<<<<< HEAD
 #SBATCH --array=0-3
-=======
-#SBATCH --array=8-9
->>>>>>> c743be82
 #SBATCH --nodes=1         # Request single node
 #SBATCH --ntasks=1
 #SBATCH --gpus-per-task=8
 #SBATCH --cpus-per-task=16
-<<<<<<< HEAD
 #SBATCH --chdir=/home/hippolytepilchen/code/mix_decoder_training
 #SBATCH --job-name=fine_tuning_multi_decoder
-=======
-#SBATCH --chdir=/home/hippolytepilchen/code/hp_v2
-#SBATCH --job-name=fine_tuning_models
->>>>>>> c743be82
 #SBATCH --output=/lustre/scwpod02/client/kyutai-interns/hippop/experiments/finetuning/embed_llm_%A_%a.out
 
 
@@ -24,21 +15,11 @@
 export MASTER_PORT=$((29500 + $SLURM_ARRAY_TASK_ID )) # Take care if already used
 
 CONFIG_FILES=(
-<<<<<<< HEAD
 config/experiments/multi_decoder_nodist_CP8_ft.yaml
 config/experiments/multi_decoder_nodist_nobridge_CP8_ft.yaml 
 config/experiments/multi_decoder_nodist_8memtoks_ft.yaml
 config/experiments/multi_decoder_nodist_CP8_ft_4.yaml
 config/experiments/multi_decoder_nodist_CP8_ft_16.yaml
-=======
-# config/experiments/heavier_pt/ft/CPtrue16_L3B_MLP2_M7B_20rec_Dist_v2_ftsquad.yaml 
-# config/experiments/heavier_pt/ft/CP8_L3B_MLP2_M7B_20rec_interleaved_ftsquad_fullloss.yaml 
-# config/experiments/heavier_pt/ft/CP8_L3B_MLP2_M7B_20rec_interleaved_ftsquad.yaml 
-# config/experiments/heavier_pt/ft/CP8_L3B_MLP2_L8B_20rec_interleaved_ftsquad.yaml 
-# config/experiments/heavier_pt/ft/CP8_L3B_MLP2_L8B_20rec_interleaved_ftsquad_fullloss.yaml
-config/experiments/heavier_pt/ft/CP8_L3B_MLP2_M7B_20rec_ftsquad_interleaved.yaml 
-config/experiments/heavier_pt/ft/CP8_L3B_MLP2_M7B_20rec_ftsquad_interleaved_fulloss.yaml
->>>>>>> c743be82
 )
 
 
@@ -72,28 +53,12 @@
 
 
 case $RUN_NAME in
-<<<<<<< HEAD
 *CP4*)
     srun --gpus=$N_GPU  \
             python embed_llm/generation/evaluation.py  --out_file /home/hippolytepilchen/code/hp_v2/results/NVEmbed/eval_debug_ft.json \
         --n_passages 500 --max_seq_len 64 --multi_passages 1  --icl_w_document --run_name $RUN_NAME --llm_name Llama3.1-8B  --embed_name Llama3.1-8B  --llm_number 1
-=======
-
-*MLP2_M7B_*_interleaved*)
-    srun --gpus=$N_GPU  \
-            python embed_llm/generation/evaluation.py  --out_file /home/hippolytepilchen/code/hp_v2/results/NVEmbed/eval_ft.json \
-        --n_passages 500 --max_seq_len 64 --multi_passages 1  --icl_w_document --run_name $RUN_NAME   --llm_name mistral_7B --embed_name Llama3.2-3B --compressed_doc_in_icl
-
 
     srun --gpus=$N_GPU  \
-            python embed_llm/generation/evaluation.py  --out_file /home/hippolytepilchen/code/hp_v2/results/NVEmbed/eval_ft.json \
-        --n_passages 500 --run_name $RUN_NAME --eval_trad    --llm_name mistral_7B --embed_name Llama3.2-3B 
-    ;;
->>>>>>> c743be82
-
-*MLP2_L8B_*_interleaved*)
-    srun --gpus=$N_GPU  \
-<<<<<<< HEAD
             python embed_llm/generation/evaluation.py  --out_file /home/hippolytepilchen/code/hp_v2/results/NVEmbed/eval_debug_ft.json  \
         --n_passages 500  --eval_trad --run_name $RUN_NAME --llm_name Llama3.1-8B   --embed_name Llama3.1-8B   --llm_number 1
 
@@ -110,34 +75,6 @@
     srun --gpus=$N_GPU  \
             python embed_llm/generation/evaluation.py  --out_file /home/hippolytepilchen/code/hp_v2/results/NVEmbed/eval_ft.json \
         --n_passages 500 --max_seq_len 64 --multi_passages 1  --icl_w_document --run_name $RUN_NAME --llm_name Llama3.1-8B  --embed_name Llama3.1-8B  --llm_number 1
-=======
-            python embed_llm/generation/evaluation.py  --out_file /home/hippolytepilchen/code/hp_v2/results/NVEmbed/eval_ft.json \
-        --n_passages 500 --max_seq_len 64 --multi_passages 1  --icl_w_document --run_name $RUN_NAME   --llm_name Llama3.1-8B --embed_name Llama3.2-3B --compressed_doc_in_icl
-
-
-    srun --gpus=$N_GPU  \
-            python embed_llm/generation/evaluation.py  --out_file /home/hippolytepilchen/code/hp_v2/results/NVEmbed/eval_ft.json \
-        --n_passages 500 --run_name $RUN_NAME --eval_trad    --llm_name Llama3.1-8B --embed_name Llama3.2-3B
-    ;;
-
-
-*L3B_MLP2_L8B*)
-    srun --gpus=$N_GPU  \
-            python embed_llm/generation/evaluation.py  --out_file /home/hippolytepilchen/code/hp_v2/results/NVEmbed/eval_ft.json \
-        --n_passages 500 --max_seq_len 64 --multi_passages 1  --icl_w_document --run_name $RUN_NAME  --llm_name Llama3.1-8B --embed_name Llama3.2-3B
-
-
-    srun --gpus=$N_GPU  \
-            python embed_llm/generation/evaluation.py  --out_file /home/hippolytepilchen/code/hp_v2/results/NVEmbed/eval_ft.json \
-        --n_passages 500 --run_name $RUN_NAME --eval_trad   --llm_name Llama3.1-8B --embed_name Llama3.2-3B
-
-    ;;
-
-*L3B_MLP2_M7B*)
-    srun --gpus=$N_GPU  \
-            python embed_llm/generation/evaluation.py  --out_file /home/hippolytepilchen/code/hp_v2/results/NVEmbed/eval_ft.json \
-        --n_passages 500 --max_seq_len 64 --multi_passages 1  --icl_w_document --run_name $RUN_NAME   --embed_name Llama3.2-3B
->>>>>>> c743be82
 
     srun --gpus=$N_GPU  \
             python embed_llm/generation/evaluation.py  --out_file /home/hippolytepilchen/code/hp_v2/results/NVEmbed/eval_ft.json  \
@@ -145,56 +82,12 @@
 
     srun --gpus=$N_GPU  \
             python embed_llm/generation/evaluation.py  --out_file /home/hippolytepilchen/code/hp_v2/results/NVEmbed/eval_ft.json \
-<<<<<<< HEAD
         --n_passages 500 --max_seq_len 64 --multi_passages 1  --icl_w_document --run_name $RUN_NAME  --embed_name Llama3.1-8B  --llm_number 2
-=======
-        --n_passages 500 --run_name $RUN_NAME --eval_trad    --embed_name Llama3.2-3B
->>>>>>> c743be82
 
     srun --gpus=$N_GPU  \
             python embed_llm/generation/evaluation.py  --out_file /home/hippolytepilchen/code/hp_v2/results/NVEmbed/eval_ft.json  \
         --n_passages 500  --eval_trad --run_name $RUN_NAME --embed_name Llama3.1-8B  --llm_number 2
     ;;
-<<<<<<< HEAD
-=======
-*L8B_MLP2_L8B*)
-    srun --gpus=$N_GPU  \
-            python embed_llm/generation/evaluation.py  --out_file /home/hippolytepilchen/code/hp_v2/results/NVEmbed/eval_ft.json \
-        --n_passages 500 --max_seq_len 64 --multi_passages 1  --icl_w_document --run_name $RUN_NAME  --llm_name Llama3.1-8B --embed_name Llama3.1-8B
-
-
-    srun --gpus=$N_GPU  \
-            python embed_llm/generation/evaluation.py  --out_file /home/hippolytepilchen/code/hp_v2/results/NVEmbed/eval_ft.json \
-        --n_passages 500 --run_name $RUN_NAME --eval_trad   --llm_name Llama3.1-8B --embed_name Llama3.1-8B
-
-    ;;
-
-*L8B_to_mistral*)
-    srun --gpus=$N_GPU  \
-            python embed_llm/generation/evaluation.py  --out_file /home/hippolytepilchen/code/hp_v2/results/NVEmbed/eval_ft.json \
-        --n_passages 500 --max_seq_len 64 --multi_passages 1  --icl_w_document --run_name $RUN_NAME   --embed_name Llama3.1-8B
-
-
-    srun --gpus=$N_GPU  \
-            python embed_llm/generation/evaluation.py  --out_file /home/hippolytepilchen/code/hp_v2/results/NVEmbed/eval_ft.json \
-        --n_passages 500 --run_name $RUN_NAME --eval_trad    --embed_name Llama3.1-8B
-
-    ;;
-    
-*L8B_MLP2_M7B*)
-    srun --gpus=$N_GPU  \
-            python embed_llm/generation/evaluation.py  --out_file /home/hippolytepilchen/code/hp_v2/results/NVEmbed/eval_ft.json \
-        --n_passages 500 --max_seq_len 64 --multi_passages 1  --icl_w_document --run_name $RUN_NAME   --embed_name Llama3.1-8B
-
-
-    srun --gpus=$N_GPU  \
-            python embed_llm/generation/evaluation.py  --out_file /home/hippolytepilchen/code/hp_v2/results/NVEmbed/eval_ft.json \
-        --n_passages 500 --run_name $RUN_NAME --eval_trad    --embed_name Llama3.1-8B
-
-    ;;
-
-
->>>>>>> c743be82
 
 *)
     srun --gpus=$N_GPU  \
