import dataclasses
import logging
import os
import sys
import pprint
import random

# Debugging
import subprocess as sp
import warnings
from contextlib import ExitStack
from pathlib import Path

import fire
import numpy as np
import torch.cuda
import torch.distributed as dist
from torch.optim import AdamW, lr_scheduler

from embed_llm.data.data_loader import build_data_loader
from embed_llm.models.wrapped_models_training import (
    load_training_model,
    load_training_model_from_ckpt,
)
from embed_llm.monitoring.metrics_logger import (
    MetricsLogger,
    eval_log_msg,
    get_eval_logs,
    get_train_logs,
    train_log_msg,
)
from embed_llm.monitoring.utils import set_logger
from embed_llm.training.args import TrainArgs
from embed_llm.training.checkpointing import Checkpointer
from embed_llm.training.distributed import (
    BACKEND,
    avg_aggregate,
    get_rank,
    get_world_size,
    is_torchrun,
    set_device,
)
from embed_llm.training.eval import evaluate
from embed_llm.training.loss import (
    compute_bpt_loss,
    compute_ce_loss_with_mask,
    compute_kl_loss_with_mask,
)
from embed_llm.training.utils import (
    TrainState,
    logged_closing,
    set_random_seed,
)

os.environ["PYTORCH_CUDA_ALLOC_CONF"] = "expandable_segments:True"
# Define depending on the model

GB = 1024**3
warnings.filterwarnings("ignore")

logger = logging.getLogger("train")


def main_logger_info(message: str) -> None:
    if get_rank() == 0:
        logger.info(message)


# Profiling memory
def get_gpu_memory():
    command = "nvidia-smi"
    memory_free_info = sp.check_output(command.split()).decode("ascii")
    return memory_free_info


def train(train_config: str):
    args: TrainArgs = TrainArgs.load(train_config, drop_extra_fields=True)

    set_logger(logging.INFO)

    with ExitStack() as exit_stack:
        _train(args, exit_stack)

    logger.info("Closed everything!")


def _train(
    args: TrainArgs,
    exit_stack: ExitStack,
):
    # 1. Initial setup and checks
    set_random_seed(args.seed)

    # Init NCCL
    if "LOCAL_RANK" in os.environ:
        set_device()
        logger.info("Going to init comms...")

        dist.init_process_group(backend=BACKEND)
    else:
        logger.error(
            "PyTorch environment is not correctly initialized. This message should only be displayed when testing."
        )
    main_logger_info("Process group initialized on  %d gpus" % get_world_size())

    # 2. Init run dir
    main_logger_info(f"Run dir: {args.run_dir}")
    run_dir = (
        Path(args.run_dir) / args.exp_name if args.exp_name else Path(args.run_dir)
    )

    if is_torchrun():
        if run_dir.exists():
            raise RuntimeError(
                f"Run dir {run_dir} already exists. Make sure to either rename `run_dir` or remove {run_dir}."
            )

    dist.barrier()
    run_dir.mkdir(exist_ok=True, parents=True)

    main_logger_info(f"TrainArgs: {pprint.pformat(dataclasses.asdict(args))}")

    args_path = run_dir / "args.yaml"
    if not args_path.exists():
        args.pipeline.param_dtype = "float32" if args.mixed_precision else "bfloat16"
        args.save(args_path)

    # 3. Get loggers
    metrics_logger: MetricsLogger = MetricsLogger(
        run_dir,
        tag="train",
        is_master=get_rank() == 0,
        wandb_args=args.wandb,
        config=dataclasses.asdict(args),
    )
    exit_stack.enter_context(logged_closing(metrics_logger, "metrics_logger"))

    eval_logger: MetricsLogger = MetricsLogger(
        run_dir,
        tag="eval",
        is_master=get_rank() == 0,
        wandb_args=args.wandb,
        config=dataclasses.asdict(args),
    )
    exit_stack.enter_context(logged_closing(eval_logger, "eval_logger"))

    # 5. Potentially download model
    if Path(args.embedder_path).is_dir():
        embed_folder = Path(args.embedder_path)
    else:
        raise ValueError(
            "Invalid folder path. Please set `args.initial_model` to a valid folder path."
        )

    """ Load LLM and tokenizers """

    param_dtype = torch.float32 if args.mixed_precision else torch.bfloat16
    args.pipeline.param_dtype = param_dtype

    if args.from_ckpt.do:
        pipeline, model = load_training_model_from_ckpt(
            train_args=args,
            llm_paths=args.llm_paths,
            embed_folder=embed_folder,
            bridge_folder=None
            if args.from_ckpt.bridge_path is None
            else Path(args.from_ckpt.bridge_path),
            lora_embedder=args.lora_embedder,
            checkpoint=args.checkpoint if hasattr(args, "checkpoint") else False,
            param_dtype=param_dtype,
            max_batch_size=args.batch_size,
            embedder_path=args.from_ckpt.embedder_path,
            supp_toks_path=args.from_ckpt.supp_toks_path,
        )
    else:
        pipeline, model = load_training_model(
            train_args=args,
            llm_paths=args.llm_paths,
            embed_folder=embed_folder,
            lora_embedder=args.lora_embedder,
            checkpoint=args.checkpoint if hasattr(args, "checkpoint") else False,
            param_dtype=param_dtype,
            max_batch_size=args.batch_size,
        )

    main_logger_info("Model loading done")
    main_logger_info(
        f"PipelineArgs: {pprint.pformat(dataclasses.asdict(pipeline.pipeline_args))}"
    )

    """ Load  Dataloader"""
    train_data_loader = build_data_loader(
        llm_tokenizer=pipeline.llm_tokenizer[0],
        embed_tokenizer=pipeline.embed_tokenizer,
        args=args.data,
        seq_len=args.seq_len,
        batch_size=args.batch_size,
        seed=args.seed,
        rank=get_rank(),  # DDP rank
        world_size=get_world_size(),  # DDP world_size
        is_eval=False,
        continuation=args.continuation,
        max_embeds=pipeline.pipeline_args.max_embeds,
    )
    main_logger_info("Data loader done")
    if not args.no_eval:
        eval_data_loader_4rec = build_data_loader(
            llm_tokenizer=pipeline.llm_tokenizer[0],
            embed_tokenizer=pipeline.embed_tokenizer,
            args=args.data,
            seq_len=args.seq_len,
            batch_size=(
                4 if args.batch_size <= 16 else args.batch_size // 4
            ),  # To avoid OOM
            seed=None,
            rank=get_rank(),  # DDP rank
            world_size=get_world_size(),  # DDP world_size
            is_eval=True,
            continuation=False,
            max_embeds=pipeline.pipeline_args.max_embeds,
        )

        # pre-load all eval batches, 40 batches * n_gpus * batch_size // 4

        eval_batches = []
        while len(eval_batches) < 40:
            try:
                batch = next(eval_data_loader_4rec)
            except StopIteration:
                main_logger_info("No more batches in eval data loader")
                break

            if len(batch.sizes) > 70:
                print("Too many embeddings to do, skipping batch")
                continue
            else:
                eval_batches.append(batch)

        if args.continuation > 0.0:
            eval_data_loader_4cont = build_data_loader(
                llm_tokenizer=pipeline.llm_tokenizer[0],
                embed_tokenizer=pipeline.embed_tokenizer,
                args=args.data,
                seq_len=args.seq_len,
                batch_size=(
                    4 if args.batch_size <= 16 else args.batch_size // get_world_size()
                ),  # To avoid OOM
                seed=None,
                rank=get_rank(),  # DDP rank
                world_size=get_world_size(),  # DDP world_size
                is_eval=True,
                continuation=True,
                max_embeds=pipeline.pipeline_args.max_embeds,
            )

            # pre-load all eval batches, 40 batches * n_gpus * batch_size // n_gpus
            eval_batches_4cont = []
            while len(eval_batches_4cont) < 40:
                try:
                    batch = next(eval_data_loader_4cont)
                except StopIteration:
                    main_logger_info("No more batches in eval data loader")
                    break
                # if len(batch.sizes) > 70:
                #     print("Too many embeddings to do, skipping batch")
                #     continue
                else:
                    eval_batches_4cont.append(batch)
        else:
            eval_batches_4cont = None

    # 9. Load optimizer
    optimizer = AdamW(
        [
            {"params": model.llms.parameters(), "lr": args.optim.max_lr},
            {"params": model.embedder.parameters(), "lr": args.optim.max_lr},
        ]
        if model.bridge_module is None
        else [
            {"params": model.llms.parameters(), "lr": args.optim.max_lr},
            {"params": model.embedder.parameters(), "lr": args.optim.max_lr},
            {
                "params": model.bridge_module.parameters(),
                "lr": args.optim.max_lr_projector,
            },
        ],
        betas=(0.9, 0.95),
        eps=1e-08,
        weight_decay=args.optim.weight_decay,
    )

    assert args.max_steps > args.optim.warm_up_steps, (
        "Max steps should be greater than warm up steps"
    )

    scheduler = lr_scheduler.OneCycleLR(
        optimizer,
        max_lr=[args.optim.max_lr, args.optim.max_lr]
        if model.bridge_module is None
        else [args.optim.max_lr, args.optim.max_lr, args.optim.max_lr_projector],
        total_steps=args.max_steps,
        pct_start=float(args.optim.warm_up_steps) / args.max_steps,
        anneal_strategy="linear" if args.optim.type == "linear" else "cos",
        div_factor=args.optim.max_lr / args.optim.initial_lr,
        final_div_factor=args.optim.max_lr / args.optim.final_lr,
    )

    state = TrainState(args.max_steps)

    # 10. Initialize checkpointer
    checkpointer = Checkpointer(
        model=model,
        state=state,
        run_dir=run_dir,
        optimizer=optimizer,
        num_ckpt_keep=args.num_ckpt_keep,
        pipeline=pipeline,
    )

    main_logger_info("Start training")
    model.train()
    torch.cuda.empty_cache()
    train_ppl = torch.tensor([0.0], device="cuda")
    if pipeline.pipeline_args.comp_rate_curriculum is not None:
        switch_steps = dict(
            [
                (int((float(prop) / 100) * (args.max_steps)), new_rate)
                for prop, new_rate in pipeline.pipeline_args.comp_rate_curriculum.items()
            ]
        )
        main_logger_info(
            "Warning: the first steps of the curriculum use the compress rate set in embedder params"
        )
        main_logger_info(
            f"Compression rate curriculum: {pipeline.pipeline_args.comp_rate_curriculum}, WARNING: keys should be sorted in ascending order"
        )
        main_logger_info(f"Switch steps: {switch_steps}")
    else:
        switch_steps = {}
    random_switch = []

    n_mem_toks = pipeline.pipeline_args.embedder_params.memory_tokens
    if n_mem_toks > 0:
        state.comp_rate = n_mem_toks
    else:
        state.comp_rate = (
            None
            if len(pipeline.pipeline_args.embedder_params.compress_rates) == 0
            else pipeline.pipeline_args.embedder_params.compress_rates[-1]
        )
    llm_number = 0
    while state.step < args.max_steps:
        state.start_step()

        # Check if we are at the last step
        is_last_step = state.step == args.max_steps

        if state.step in switch_steps.keys():
            if len(switch_steps[state.step]) == 1:
                main_logger_info(
                    f"New compression rate {switch_steps[state.step]} at step {state.step}"
                )
                model.embedder.compress_rates = switch_steps[state.step]
                state.comp_rate = switch_steps[state.step]
                random_switch = []
            elif len(switch_steps[state.step]) > 1 or random_switch:
                main_logger_info(
                    f"New compression rate among {switch_steps[state.step]} at step {state.step}"
                )
                model.embedder.compress_rates = [
                    random.choice(switch_steps[state.step])
                ]
                random_switch = switch_steps[state.step]
                state.comp_rate = model.embedder.compress_rates[0]
            else:
                main_logger_info(f"Not changing compression rate at step {state.step}")
                random_switch = []

        elif len(random_switch) > 0:
            model.embedder.compress_rates = [random.choice(random_switch)]
            state.comp_rate = model.embedder.compress_rates[0]

        if pipeline.pipeline_args.embedder_params.matryoshka_training is not None:
            probs = [
                float(x)
                for x in pipeline.pipeline_args.embedder_params.matryoshka_training.values()
            ]
            probs = [x / sum(probs) for x in probs]
            n_mem_toks = np.random.choice(
                list(pipeline.pipeline_args.embedder_params.matryoshka_training.keys()),
                p=probs,
            )
            n_mem_toks = torch.tensor([n_mem_toks], device="cuda")
            dist.broadcast(n_mem_toks, 0)
            n_mem_toks = n_mem_toks.item()
            model.embedder.n_mem_tokens = n_mem_toks
            state.comp_rate = n_mem_toks

        optimizer.zero_grad()
        loss = torch.tensor([0.0], device="cuda")
        bpc = torch.tensor([0.0], device="cuda")
        kl_loss = torch.tensor([0.0], device="cuda")
        n_batch_tokens: int = 0

        # Number of steps to accumulate gradients before doing an optimizer step.
        for i in range(args.num_microbatches):
<<<<<<< HEAD
            
            if args.fair_instruct and state.step%2 == 0:
                batch = next(train_data_loader)
                # Avoid OOM due to too many embeddings for the same batch
                while len(batch.sizes) > 100:
                    batch = next(train_data_loader)
                    print("Too many embeddings to do, skipping batch")
            elif not args.fair_instruct:
                batch = next(train_data_loader)
                # Avoid OOM due to too many embeddings for the same batch
                while len(batch.sizes) > 100:
                    batch = next(train_data_loader)
                    print("Too many embeddings to do, skipping batch")
=======
            batch = next(train_data_loader)
            # Avoid OOM due to too many embeddings for the same batch
            # while len(batch.sizes) > 100:
            #     batch = next(train_data_loader)
            #     print("Too many embeddings to do, skipping batch")
>>>>>>> a068ef1a

            """ Training loop for basic reconstruction"""

            # print('Number of M to predict', sum(batch.y == 1899))
            # start_time = time.time()
            x, y, y_mask, seqlens, embeddings, embed_seqlens, insert_cat_embedds = (
                pipeline.prepare_forward(batch)
            )

            # print('PREPARE BATCH TIME',"--- %s seconds ---" % (time.time() - start_time))
            # with profile(use_cuda = True) as prof:
            llm_number = random.choices(
                range(len(args.llm_paths)), weights=args.prob_forward, k=1
            ) if not args.fair_instruct else [state.step%2]
            llm_number = torch.tensor(llm_number).to("cuda")
            torch.distributed.broadcast(llm_number, src=0)
            llm_number = llm_number.item()
            if len(args.llm_paths) > 1 and llm_number > 0:
                new_x = []
                new_y = []
                new_mask = []
                new_seqlens = []
                new_insert_cat_embedds = []

                for j, size in enumerate(seqlens):
                    this_seq_toks = x[
                        sum(seqlens[:j]) : sum(seqlens[: j + 1])
                    ].tolist() + [
                        (y[sum(seqlens[:j]) : sum(seqlens[: j + 1])][-1]).item()
                    ]
                    this_seq_new_toks = []
                    this_seq_new_mask = []
                    this_seq_new_insert_ids = []

                    ind = 0
                    sl = 0

                    for k, insert_idx in enumerate(insert_cat_embedds[j]):
                        text = pipeline.llm_tokenizer[0].tokenizer.decode(
                            this_seq_toks[ind : ind + insert_idx]
                        )
                        ind += insert_idx
                        if (
                            pipeline.llm_tokenizer[0].model_name == "llama"
                            and pipeline.llm_tokenizer[llm_number].model_name
                            == "mistral"
                        ):
                            bos = "<|begin_of_text|>" in text
                            eos = "<|end_of_text|>" in text
                            new_text = text
                            for sp_tok in pipeline.llm_tokenizer[
                                0
                            ].tokenizer.special_tokens.keys():
                                new_text = new_text.replace(sp_tok, "")
                            splitted_text = new_text.split("Answer:")
                            if batch.data_type == "instruct" and len(splitted_text) > 1:
                                q_text = "\n" + splitted_text[0].strip() + "\nAnswer:"
                                a_text = splitted_text[1].strip()
                                q_toks = pipeline.llm_tokenizer[
                                    llm_number
                                ].tokenizer.encode(q_text, bos=bos, eos=eos)
                                a_toks = pipeline.llm_tokenizer[
                                    llm_number
                                ].tokenizer.encode(a_text, bos=False, eos=False)
                                toks = q_toks + a_toks
                                mask = [False] * len(q_toks) + [True] * len(a_toks)

                            else:
                                toks = pipeline.llm_tokenizer[
                                    llm_number
                                ].tokenizer.encode(new_text, bos=bos, eos=eos)
                                mask = [False] * len(toks)

                        elif (
                            pipeline.llm_tokenizer[0].model_name == "mistral"
                            and pipeline.llm_tokenizer[llm_number].model_name == "llama"
                        ):
                            bos = pipeline.llm_tokenizer[0].tokenizer.bos_id in text
                            eos = pipeline.llm_tokenizer[0].tokenizer.eos_id in text
                            splitted_text = text.split("Answer: ")
                            if batch.data_type == "instruct" and len(splitted_text) > 1:
                                q_text = splitted_text[0].strip() + "\nAnswer: "
                                a_text = splitted_text[1].strip()
                                q_toks = pipeline.llm_tokenizer[
                                    llm_number
                                ].tokenizer.encode(q_text, bos=bos, eos=eos)
                                a_toks = pipeline.llm_tokenizer[
                                    llm_number
                                ].tokenizer.encode(a_text, bos=False, eos=False)
                                toks = q_toks + a_toks
                                mask = [False] * len(q_toks) + [True] * len(a_toks)
                            else:
                                toks = pipeline.llm_tokenizer[
                                    llm_number
                                ].tokenizer.encode(text, bos=bos, eos=eos)
                                mask = [False] * len(toks)

                        if toks is not None and len(toks) > 1:
                            sl += len(toks)
                            this_seq_new_toks.extend(toks)
                            this_seq_new_insert_ids.append(len(toks))
                            this_seq_new_mask.extend(mask)

                    if ind < size:
                        text = pipeline.llm_tokenizer[0].tokenizer.decode(
                            this_seq_toks[ind:]
                        )
                        if (
                            pipeline.llm_tokenizer[0].model_name == "llama"
                            and pipeline.llm_tokenizer[llm_number].model_name
                            == "mistral"
                        ):
                            bos = "<|begin_of_text|>" in text
                            eos = "<|end_of_text|>" in text
                            new_text = text
                            for sp_tok in pipeline.llm_tokenizer[
                                0
                            ].tokenizer.special_tokens.keys():
                                new_text = new_text.replace(sp_tok, "")
                            splitted_text = new_text.split("Answer:")
                            if batch.data_type == "instruct" and len(splitted_text) > 1:
                                q_text = "\n" + splitted_text[0].strip() + "\nAnswer:"
                                a_text = splitted_text[1].strip()
                                q_toks = pipeline.llm_tokenizer[
                                    llm_number
                                ].tokenizer.encode(q_text, bos=bos, eos=eos)
                                a_toks = pipeline.llm_tokenizer[
                                    llm_number
                                ].tokenizer.encode(a_text, bos=False, eos=True)
                                toks = q_toks + a_toks
                                mask = [False] * len(q_toks) + [True] * len(a_toks)
                            else:
                                toks = pipeline.llm_tokenizer[
                                    llm_number
                                ].tokenizer.encode(new_text, bos=bos, eos=eos)
                                mask = [True] * len(toks)

                        elif (
                            pipeline.llm_tokenizer[0].model_name == "mistral"
                            and pipeline.llm_tokenizer[llm_number].model_name == "llama"
                        ):
                            bos = pipeline.llm_tokenizer[0].tokenizer.bos_id in text
                            eos = pipeline.llm_tokenizer[0].tokenizer.eos_id in text
                            splitted_text = text.split("Answer: ")
                            if batch.data_type == "instruct" and len(splitted_text) > 1:
                                q_text = splitted_text[0].strip() + "\nAnswer: "
                                a_text = splitted_text[1].strip()
                                q_toks = pipeline.llm_tokenizer[
                                    llm_number
                                ].tokenizer.encode(q_text, bos=bos, eos=eos)
                                a_toks = pipeline.llm_tokenizer[
                                    llm_number
                                ].tokenizer.encode(a_text, bos=False, eos=True)
                                toks = q_toks + a_toks
                                mask = [False] * len(q_toks) + [True] * len(a_toks)
                            else:
                                toks = pipeline.llm_tokenizer[
                                    llm_number
                                ].tokenizer.encode(text, bos=bos, eos=eos)
                                mask = [True] * len(toks)

                        sl += len(toks)
                        this_seq_new_toks.extend(toks)
                        this_seq_new_mask.extend(mask)

                    sl -= 1
                    new_seqlens.append(sl)
                    new_x.extend(this_seq_new_toks[:-1])
                    new_y.extend(this_seq_new_toks[1:])
                    new_mask.extend(this_seq_new_mask[1:])
                    if len(this_seq_new_insert_ids) == 0:
                        this_seq_new_insert_ids = [0]
                    new_insert_cat_embedds.append(this_seq_new_insert_ids)

                insert_cat_embedds = new_insert_cat_embedds
                seqlens = new_seqlens
                x = torch.tensor(new_x).cuda(non_blocking=True)
                y = torch.tensor(new_y).cuda(non_blocking=True)
                y_mask = torch.tensor(new_mask).cuda(non_blocking=True)

            # if get_rank() == 0:
            #     # to_gen = [int(tok) for tok in batch.x[: batch.sizes[0]]]
            #     # print("To generate", pipeline.llm_tokenizer.tokenizer.decode(to_gen))
            #     print("Batch data type", batch.data_type, 'LLM number', llm_number)
            #     ind_toks = sum(seqlens[:2])
            #     print("Insert cat embedds", insert_cat_embedds)
            #     print('First token value',x[ind_toks])
            #     for j, insert_idx in enumerate(insert_cat_embedds[2]):
            #         print(
            #             "TEXT",
            #             pipeline.llm_tokenizer[llm_number].tokenizer.decode(
            #                 x[ind_toks : ind_toks + insert_idx].tolist()
            #             ),"CONTEXT", batch.to_embed[2]["text"][j])

            #         ind_toks += insert_idx
            #     print(
            #         "TEXT",pipeline.llm_tokenizer[llm_number].tokenizer.decode(
            #             x[ind_toks : sum(seqlens[:3])].tolist()
            #         ),
            #     )
<<<<<<< HEAD

            #     print('With Mask')
            #     print_w_mask(input_ids=x[sum(seqlens[:2]) : sum(seqlens[:3])].tolist(),
            #                     tokenizer=pipeline.llm_tokenizer[llm_number].tokenizer,
            #                     mask=None if y_mask is None else y_mask[sum(seqlens[:2]) : sum(seqlens[:3])])
            #     # # # target = [int(tok) for tok in batch.y]
            #     # # embed = [int(toks) for tokens in batch.to_embed[0]["tokens"] for toks in tokens]
            #     # # # continuation = [
            #     # # #     int(tok)
            #     # # #     for tok in batch.x[insert_cat_embedds[0][0]:batch.sizes[0]]
            #     # # # ]
            #     # # print("Beginning", pipeline.llm_tokenizer.tokenizer.decode(to_gen))
            #     # # print('Embed', pipeline.embed_tokenizer.tokenizer.decode(embed))
            #     # # # print('embedding tokens', batch.to_embed[13]["tokens"])
            #     # # # print('embed', batch.to_embed[13]["text"])
            #     # # # print('Continuation', pipeline.llm_tokenizer.tokenizer.decode(continuation))
            #     # # # print('X len', len(batch.x))
            #     # # # print("Sizes", batch.sizes)
            #     # # # print("Embed seqlens", embed_seqlens)
=======
            # # target = [int(tok) for tok in batch.y]
            # embed = [int(toks) for tokens in batch.to_embed[0]["tokens"] for toks in tokens]
            # # continuation = [
            # #     int(tok)
            # #     for tok in batch.x[insert_cat_embedds[0][0]:batch.sizes[0]]
            # # ]
            # print("Beginning", pipeline.llm_tokenizer.tokenizer.decode(to_gen))
            # print('Embed', pipeline.embed_tokenizer.tokenizer.decode(embed))
            # # print('embedding tokens', batch.to_embed[13]["tokens"])
            # # print('embed', batch.to_embed[13]["text"])
            # # print('Continuation', pipeline.llm_tokenizer.tokenizer.decode(continuation))
            # # print('X len', len(batch.x))
            # # print("Sizes", batch.sizes)
            # # print("Embed seqlens", embed_seqlens)
>>>>>>> a068ef1a
            #     # print('Insert cat embedds', insert_cat_embedds)

            output = model.forward(
                x=x,
                embeddings=embeddings,
                seqlens=seqlens,
                embed_seqlens=embed_seqlens,
                insert_cat_embedds=insert_cat_embedds,
                batch_type=batch.data_type,
                llm_number=llm_number,
            )

            mb_loss = compute_ce_loss_with_mask(
                logits=output, target=y, target_mask=y_mask
            )
            train_ppl += 2 ** (mb_loss.item())

            batch_bpc = 0
            ind = 0
            for size in batch.sizes:
                if len(y[ind : ind + size]) > 0 and (
                    y_mask is None or torch.sum(y_mask[ind : ind + size]) > 0
                ):
                    loss_in_bits = torch.sum(
                        compute_bpt_loss(
                            output[ind : ind + size, ...],
                            y[ind : ind + size],
                            None if y_mask is None else y_mask[ind : ind + size],
                        )
                    ).item()
                    if y_mask is None:
                        batch_bpc += loss_in_bits / (
                            max(
                                len(
<<<<<<< HEAD
                                    pipeline.llm_tokenizer[llm_number].tokenizer.decode(
=======
                                    pipeline.llm_tokenizer.tokenizer.decode(
>>>>>>> a068ef1a
                                        [int(tok) for tok in y[ind : ind + size]]
                                    )
                                ),
                                1,
                            )
                        )
                    else:
                        batch_bpc += loss_in_bits / (
                            max(
                                len(
                                    pipeline.llm_tokenizer[llm_number].tokenizer.decode(
                                        [
                                            int(tok)
                                            for ind_y, tok in enumerate(
                                                y[ind : ind + size]
                                            )
                                            if y_mask[ind + ind_y]
                                        ]
                                    )
                                ),
                                1,
                            )
                        )
                    ind += size
            if args.loss_args.kl:
                full_context_x = []
                target_mask = []
                kl_seqlens = []
                if y_mask is None:
                    y_new_mask = torch.ones(
                        y.shape[0], dtype=torch.bool, device=y.device
                    )
                else:
                    y_new_mask = y_mask.clone()
                for j, size in enumerate(seqlens):
                    this_seq_toks = x[sum(seqlens[:j]) : sum(seqlens[: j + 1])].tolist()
                    this_seq_mask = y_new_mask[
                        sum(seqlens[:j]) : sum(seqlens[: j + 1])
                    ].tolist()

                    this_seq_new_toks = []
                    this_seq_new_mask = []
                    this_seq_new_insert_ids = []

                    ind = 0
                    sl = 0

                    for k, insert_idx in enumerate(insert_cat_embedds[j]):
                        full_context_x.extend(this_seq_toks[ind : ind + insert_idx])
                        sl += len(this_seq_toks[ind : ind + insert_idx])
                        target_mask.extend(this_seq_mask[ind : ind + insert_idx])
                        ind += insert_idx
                        new_text = batch.to_embed[j]["text"][k]
                        if (
                            pipeline.llm_tokenizer[0].model_name == "llama"
                            and pipeline.llm_tokenizer[llm_number].model_name
                            == "mistral"
                        ):
                            for sp_tok in pipeline.llm_tokenizer[
                                0
                            ].tokenizer.special_tokens.keys():
                                new_text = new_text.replace(sp_tok, "")

                        context_toks = pipeline.llm_tokenizer[
                            llm_number
                        ].tokenizer.encode(new_text, bos=False, eos=False)

                        full_context_x.extend(context_toks)
                        target_mask.extend([False] * len(context_toks))
                        sl += len(context_toks)

                    if ind < size:
                        full_context_x.extend(this_seq_toks[ind:])
                        target_mask.extend(this_seq_mask[ind:])
                        kl_seqlens.append(sl + len(this_seq_toks[ind:]))

                full_context_x = torch.tensor(full_context_x).cuda(non_blocking=True)
                target_mask = torch.tensor(target_mask).cuda(non_blocking=True)

                with torch.no_grad():
                    model.eval()
                    full_context_output = model.llms[llm_number].forward(
                        input_ids=full_context_x,
                        seqlens=kl_seqlens,
                        embed_seqlens=None,
                        insert_cat_embedds=None,
                        cat_embeddings=None,
                    )
                    model.train()
                kl_loss_distill = compute_kl_loss_with_mask(
                    target_logits=full_context_output.detach(),
                    pred_logits=output,
                    target_mask=target_mask,
                    pred_mask=y_mask,
                    temp=args.loss_args.temperature,
                    topk=args.loss_args.top_k,
                ) * int(batch.data_type != "reconstruction")
                mb_loss = mb_loss + args.loss_args.kl_weight * kl_loss_distill
                kl_loss += kl_loss_distill.item()
            bpc += batch_bpc / len(batch.sizes)
            loss += mb_loss.item()
            mb_loss.backward()
            if y_mask is None:
                n_batch_tokens += x.numel()
            else:
                n_batch_tokens += torch.sum(y_mask).item()
            if i < args.num_microbatches - 1:
                # synchronize CUDA to re-run backward
                assert args.num_microbatches > 1  # should not happen
                torch.cuda.synchronize()

        if model.embedder.rec_tok is not None and batch.data_type != "reconstruction":
            for name, param in model.embedder.rec_tok.named_parameters():
                param.grad = torch.zeros_like(param).to(
                    dtype=param.dtype,
                    device=param.device,
                )

        if model.embedder.cont_tok is not None and batch.data_type != "continuaton":
            for name, param in model.embedder.cont_tok[llm_number].named_parameters():
                param.grad = torch.zeros_like(param).to(
                    dtype=param.dtype,
                    device=param.device,
                )

        # if args.pipeline.bridge_module.bridge_type == "multi_module":
        #     for module in model.bridge_module[0].children():
        #         for submodule in module.children():
        #             submodule.weight.grad = (
        #                 submodule.weight.grad
        #                 if submodule.weight.grad is not None
        #                 else torch.zeros_like(submodule.weight).to(
        #                     dtype=submodule.weight.dtype,
        #                     device=submodule.weight.device,
        #                 )
        #             )
        #     for module in model.bridge_module[1].children():
        #         for submodule in module.children():
        #             submodule.weight.grad = (
        #                 submodule.weight.grad
        #                 if submodule.weight.grad is not None
        #                 else torch.zeros_like(submodule.weight).to(
        #                     dtype=submodule.weight.dtype,
        #                     device=submodule.weight.device,
        #                 )
        #             )

        if args.num_microbatches > 1:
            loss /= args.num_microbatches
            train_ppl /= args.num_microbatches
            for p in model.parameters():
                if p.requires_grad:
                    assert p.grad is not None
                    p.grad.div_(args.num_microbatches)

        grad_norm = torch.tensor([0.0], device="cuda")
        for name, p in model.named_parameters():
            if p.requires_grad:
                if (
                    pipeline.pipeline_args.embedder_params.matryoshka_training
                    is not None
                    and not pipeline.pipeline_args.embedder_params.mixed_learned_method
                ):
                    assert p.grad is not None, f"None grad for this param {name}"
                    if torch.any(torch.isnan(p.grad)).item():
                        print(f"Grad contains NaN for this param {name}")
                    grad_norm += torch.norm(p.grad).item() ** 2
                else:
                    if p.grad is not None:
                        if torch.any(torch.isnan(p.grad)).item():
                            if get_rank() == 0:
                                print(f"Grad contains NaN for this param {name}")
                        grad_norm += torch.norm(p.grad).item() ** 2
        if torch.any(torch.isnan(grad_norm)).item():
            if dist.is_initialized():
                try:
                    dist.destroy_process_group()
                except Exception:
                    pass
            sys.exit(1)
            raise ValueError(
                f"Grad contains NaN before clipping or Inf values at step {state.step}"
            )

        # clip grad norm
        model.clip_grad_norm_(max_norm=args.max_norm)

        # optimizer step
        optimizer.step()

        last_lr = scheduler.get_last_lr()[0]
        scheduler.step()

        # Host sync
        loss_item = loss.item()
        avg_loss = avg_aggregate(loss_item)
        train_ppl = avg_aggregate(train_ppl)
        bpc_item = (
            bpc.item() if args.num_microbatches <= 1 else bpc / (args.num_microbatches)
        )
        bpc_avg = avg_aggregate(bpc_item)

        kl_loss_item = (
            kl_loss.item()
            if args.num_microbatches <= 1
            else kl_loss / (args.num_microbatches)
        )
        kl_loss_avg = avg_aggregate(kl_loss_item)
        if not args.loss_args.kl:
            kl_loss_avg = None

        if not args.no_eval and (
            (args.eval_freq > 0 and state.step % args.eval_freq == 0)
            or is_last_step
            or state.step == 1
        ):
            # write perplexity to state
            evaluate(
                model=model,
                prepare_batch_fn=pipeline.prepare_forward,
                batches_rec=eval_batches,
                state=state,
                batches_cont=eval_batches_4cont,
            )

            eval_logs = get_eval_logs(
                state.step,
                avg_loss,
                state.this_eval_perplexity_rec,
                state.this_eval_loss_rec,
                eval_ppl_embcont=state.this_eval_perplexity_embcont,
                eval_loss_embcont=state.this_eval_loss_embcont,
                train_bpc=bpc_avg,
            )

            main_logger_info(eval_log_msg(eval_logs))
            eval_logger.log(eval_logs, step=state.step)

        # Timing
        state.end_step(n_batch_tokens)

        if state.step % args.log_freq == 0 or state.step == 1 or is_last_step:
            train_logs = get_train_logs(
                state=state,
                loss=avg_loss,
                ppl=train_ppl if state.step == 1 else train_ppl / args.log_freq,
                avg_grad_norm=avg_aggregate(torch.mean(grad_norm).item()),
                lr=last_lr,
                peak_allocated_mem=torch.cuda.max_memory_allocated(),
                allocated_mem=torch.cuda.memory_allocated(),
                train_args=args,
                bpc=bpc_avg,
                batch_type=batch.data_type,
                kl_loss=kl_loss_avg,
            )
            main_logger_info(
                train_log_msg(
                    state,
                    logs=train_logs,
                    loss=avg_loss,
                    seen_tokens=state.n_seen_tokens,
                )
            )
            metrics_logger.log(train_logs, step=state.step)
            train_ppl = torch.tensor([0.0], device="cuda")

        if not args.no_ckpt and (
            (args.ckpt_freq > 0 and state.step % args.ckpt_freq == 0) or is_last_step
        ):
            checkpointer.save_checkpoint(
                dtype=param_dtype,
                save_only_lora_4_embedder=args.lora_embedder.enable,
            )

    main_logger_info("done!")


if __name__ == "__main__":
    # """See README.md for usage."""
    fire.Fire(train)<|MERGE_RESOLUTION|>--- conflicted
+++ resolved
@@ -404,7 +404,6 @@
 
         # Number of steps to accumulate gradients before doing an optimizer step.
         for i in range(args.num_microbatches):
-<<<<<<< HEAD
             
             if args.fair_instruct and state.step%2 == 0:
                 batch = next(train_data_loader)
@@ -418,13 +417,6 @@
                 while len(batch.sizes) > 100:
                     batch = next(train_data_loader)
                     print("Too many embeddings to do, skipping batch")
-=======
-            batch = next(train_data_loader)
-            # Avoid OOM due to too many embeddings for the same batch
-            # while len(batch.sizes) > 100:
-            #     batch = next(train_data_loader)
-            #     print("Too many embeddings to do, skipping batch")
->>>>>>> a068ef1a
 
             """ Training loop for basic reconstruction"""
 
@@ -625,7 +617,6 @@
             #             x[ind_toks : sum(seqlens[:3])].tolist()
             #         ),
             #     )
-<<<<<<< HEAD
 
             #     print('With Mask')
             #     print_w_mask(input_ids=x[sum(seqlens[:2]) : sum(seqlens[:3])].tolist(),
@@ -645,22 +636,6 @@
             #     # # # print('X len', len(batch.x))
             #     # # # print("Sizes", batch.sizes)
             #     # # # print("Embed seqlens", embed_seqlens)
-=======
-            # # target = [int(tok) for tok in batch.y]
-            # embed = [int(toks) for tokens in batch.to_embed[0]["tokens"] for toks in tokens]
-            # # continuation = [
-            # #     int(tok)
-            # #     for tok in batch.x[insert_cat_embedds[0][0]:batch.sizes[0]]
-            # # ]
-            # print("Beginning", pipeline.llm_tokenizer.tokenizer.decode(to_gen))
-            # print('Embed', pipeline.embed_tokenizer.tokenizer.decode(embed))
-            # # print('embedding tokens', batch.to_embed[13]["tokens"])
-            # # print('embed', batch.to_embed[13]["text"])
-            # # print('Continuation', pipeline.llm_tokenizer.tokenizer.decode(continuation))
-            # # print('X len', len(batch.x))
-            # # print("Sizes", batch.sizes)
-            # # print("Embed seqlens", embed_seqlens)
->>>>>>> a068ef1a
             #     # print('Insert cat embedds', insert_cat_embedds)
 
             output = model.forward(
@@ -695,11 +670,7 @@
                         batch_bpc += loss_in_bits / (
                             max(
                                 len(
-<<<<<<< HEAD
                                     pipeline.llm_tokenizer[llm_number].tokenizer.decode(
-=======
-                                    pipeline.llm_tokenizer.tokenizer.decode(
->>>>>>> a068ef1a
                                         [int(tok) for tok in y[ind : ind + size]]
                                     )
                                 ),
