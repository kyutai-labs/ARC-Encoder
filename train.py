--- conflicted
+++ resolved
@@ -593,14 +593,9 @@
         for name, p in model.named_parameters():
             if p.requires_grad:
                 if (
-<<<<<<< HEAD
-                    pipeline.pipeline_args.embedder_params.matryoshka_training
-                    is not None
-=======
                     args.textual_continuation * args.continuation == 0.0
                     and pipeline.pipeline_args.embedder_params.matryoshka_training
                     is not None and not pipeline.pipeline_args.embedder_params.mixed_learned_method
->>>>>>> 96ab99e9
                 ):
                     assert p.grad is not None, f"None grad for this param {name}"
                     if torch.any(torch.isnan(p.grad)).item():
