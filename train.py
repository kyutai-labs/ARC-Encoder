--- conflicted
+++ resolved
@@ -176,11 +176,8 @@
             decoder_path=args.from_ckpt.decoder_path,
             embedder_path=args.from_ckpt.embedder_path,
             llm_path=args.from_ckpt.llm_path,
-<<<<<<< HEAD
+            supp_toks_path=args.from_ckpt.supp_toks_path,
             llm_folder_2=None if args.llm_path_2 is None else Path(args.llm_path_2),
-=======
-            supp_toks_path=args.from_ckpt.supp_toks_path,
->>>>>>> 1bda0710
         )
     else:
         pipeline, model = load_training_model(
