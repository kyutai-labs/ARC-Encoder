import dataclasses
import logging
import os
import sys
import pprint
import random

# Debugging
import subprocess as sp
import warnings
from contextlib import ExitStack
from pathlib import Path

import fire
import numpy as np
import torch.cuda
import torch.distributed as dist
from torch.optim import AdamW, lr_scheduler

from embed_llm.data.data_loader import build_data_loader
from embed_llm.models.wrapped_models_training import (
    load_training_model,
    load_training_model_from_ckpt,
)
from embed_llm.monitoring.metrics_logger import (
    MetricsLogger,
    eval_log_msg,
    get_eval_logs,
    get_train_logs,
    train_log_msg,
)
from embed_llm.monitoring.utils import set_logger
from embed_llm.training.args import TrainArgs
from embed_llm.training.checkpointing import Checkpointer
from embed_llm.training.distributed import (
    BACKEND,
    avg_aggregate,
    get_rank,
    get_world_size,
    is_torchrun,
    set_device,
)
from embed_llm.training.eval import evaluate
from embed_llm.training.loss import (
    compute_bpt_loss,
    compute_ce_loss_with_mask,
    compute_kl_loss_with_mask,
)
from embed_llm.training.utils import (
    TrainState,
    logged_closing,
    set_random_seed,
)

os.environ["PYTORCH_CUDA_ALLOC_CONF"] = "expandable_segments:True"
# Define depending on the model

GB = 1024**3
warnings.filterwarnings("ignore")

logger = logging.getLogger("train")


def main_logger_info(message: str) -> None:
    if get_rank() == 0:
        logger.info(message)


# Profiling memory
def get_gpu_memory():
    command = "nvidia-smi"
    memory_free_info = sp.check_output(command.split()).decode("ascii")
    return memory_free_info


def train(train_config: str):
    args: TrainArgs = TrainArgs.load(train_config, drop_extra_fields=True)

    set_logger(logging.INFO)

    with ExitStack() as exit_stack:
        _train(args, exit_stack)

    logger.info("Closed everything!")


def _train(
    args: TrainArgs,
    exit_stack: ExitStack,
):
    # 1. Initial setup and checks
    set_random_seed(args.seed)

    # Init NCCL
    if "LOCAL_RANK" in os.environ:
        set_device()
        logger.info("Going to init comms...")

        dist.init_process_group(backend=BACKEND)
    else:
        logger.error(
            "PyTorch environment is not correctly initialized. This message should only be displayed when testing."
        )
    main_logger_info("Process group initialized on  %d gpus" % get_world_size())

    # 2. Init run dir
    main_logger_info(f"Run dir: {args.run_dir}")
    run_dir = (
        Path(args.run_dir) / args.exp_name if args.exp_name else Path(args.run_dir)
    )

    if is_torchrun():
        if run_dir.exists():
            raise RuntimeError(
                f"Run dir {run_dir} already exists. Make sure to either rename `run_dir` or remove {run_dir}."
            )

    dist.barrier()
    run_dir.mkdir(exist_ok=True, parents=True)

    main_logger_info(f"TrainArgs: {pprint.pformat(dataclasses.asdict(args))}")

    args_path = run_dir / "args.yaml"
    if not args_path.exists():
        args.pipeline.param_dtype = "float32" if args.mixed_precision else "bfloat16"
        args.save(args_path)

    # 3. Get loggers
    metrics_logger: MetricsLogger = MetricsLogger(
        run_dir,
        tag="train",
        is_master=get_rank() == 0,
        wandb_args=args.wandb,
        config=dataclasses.asdict(args),
    )
    exit_stack.enter_context(logged_closing(metrics_logger, "metrics_logger"))

    eval_logger: MetricsLogger = MetricsLogger(
        run_dir,
        tag="eval",
        is_master=get_rank() == 0,
        wandb_args=args.wandb,
        config=dataclasses.asdict(args),
    )
    exit_stack.enter_context(logged_closing(eval_logger, "eval_logger"))

    # 5. Potentially download model
    if  Path(args.embedder_path).is_dir():
        embed_folder = Path(args.embedder_path)
    else:
        raise ValueError(
            "Invalid folder path. Please set `args.initial_model` to a valid folder path."
        )

    """ Load LLM and tokenizers """

    param_dtype = torch.float32 if args.mixed_precision else torch.bfloat16
    args.pipeline.param_dtype = param_dtype

    if args.from_ckpt.do:
        pipeline, model = load_training_model_from_ckpt(
            train_args=args,
            llm_paths=args.llm_paths,
            embed_folder=embed_folder,
            bridge_folder=None
            if args.from_ckpt.bridge_path is None
            else Path(args.from_ckpt.bridge_path),
            lora_embedder=args.lora_embedder,
            checkpoint=args.checkpoint if hasattr(args, "checkpoint") else False,
            param_dtype=param_dtype,
            max_batch_size=args.batch_size,
            embedder_path=args.from_ckpt.embedder_path,
            supp_toks_path=args.from_ckpt.supp_toks_path,
        )
    else:
        pipeline, model = load_training_model(
            train_args=args,
            llm_paths=args.llm_paths,
            embed_folder=embed_folder,
            lora_embedder=args.lora_embedder,
            checkpoint=args.checkpoint if hasattr(args, "checkpoint") else False,
            param_dtype=param_dtype,
            max_batch_size=args.batch_size,
        )

    main_logger_info("Model loading done")
    main_logger_info(
        f"PipelineArgs: {pprint.pformat(dataclasses.asdict(pipeline.pipeline_args))}"
    )

    """ Load  Dataloader"""
    train_data_loader = build_data_loader(
        llm_tokenizer=pipeline.llm_tokenizer[0],
        embed_tokenizer=pipeline.embed_tokenizer,
        args=args.data,
        seq_len=args.seq_len,
        batch_size=args.batch_size,
        seed=args.seed,
        rank=get_rank(),  # DDP rank
        world_size=get_world_size(),  # DDP world_size
        is_eval=False,
        continuation=args.continuation,
        max_embeds=pipeline.pipeline_args.max_embeds,
    )
    main_logger_info("Data loader done")
    if not args.no_eval:
        eval_data_loader_4rec = build_data_loader(
            llm_tokenizer=pipeline.llm_tokenizer[0],
            embed_tokenizer=pipeline.embed_tokenizer,
            args=args.data,
            seq_len=args.seq_len,
            batch_size=(
                4 if args.batch_size <= 16 else args.batch_size // 4
            ),  # To avoid OOM
            seed=None,
            rank=get_rank(),  # DDP rank
            world_size=get_world_size(),  # DDP world_size
            is_eval=True,
            continuation=False,
            max_embeds=pipeline.pipeline_args.max_embeds,
        )

        # pre-load all eval batches, 40 batches * n_gpus * batch_size // 4

        eval_batches = []
        while len(eval_batches) < 40:
            batch = next(eval_data_loader_4rec)

            if len(batch.sizes) > 70:
                print("Too many embeddings to do, skipping batch")
                continue
            else:
                eval_batches.append(batch)

        if args.continuation > 0.0:
            eval_data_loader_4cont = build_data_loader(
                llm_tokenizer=pipeline.llm_tokenizer[0],
                embed_tokenizer=pipeline.embed_tokenizer,
                args=args.data,
                seq_len=args.seq_len,
                batch_size=(
                    4 if args.batch_size <= 16 else args.batch_size // get_world_size()
                ),  # To avoid OOM
                seed=None,
                rank=get_rank(),  # DDP rank
                world_size=get_world_size(),  # DDP world_size
                is_eval=True,
                continuation=True,
                max_embeds=pipeline.pipeline_args.max_embeds,
            )

            # pre-load all eval batches, 40 batches * n_gpus * batch_size // n_gpus
            eval_batches_4cont = []
            while len(eval_batches_4cont) < 40:
                batch = next(eval_data_loader_4cont)
                if len(batch.sizes) > 70:
                    print("Too many embeddings to do, skipping batch")
                    continue
                else:
                    eval_batches_4cont.append(batch)
        else:
            eval_batches_4cont = None

    # 9. Load optimizer
    optimizer = AdamW(
        [
            {"params": model.llms.parameters(), "lr": args.optim.max_lr},
            {"params": model.embedder.parameters(), "lr": args.optim.max_lr},
        ]
        if model.bridge_module is None
        else [
            {"params": model.llms.parameters(), "lr": args.optim.max_lr},
            {"params": model.embedder.parameters(), "lr": args.optim.max_lr},
            {
                "params": model.bridge_module.parameters(),
                "lr": args.optim.max_lr_projector,
            },
        ],
        betas=(0.9, 0.95),
        eps=1e-08,
        weight_decay=args.optim.weight_decay,
    )

    assert args.max_steps > args.optim.warm_up_steps, (
        "Max steps should be greater than warm up steps"
    )

    scheduler = lr_scheduler.OneCycleLR(
        optimizer,
        max_lr=[args.optim.max_lr, args.optim.max_lr]
        if model.bridge_module is None
        else [args.optim.max_lr, args.optim.max_lr, args.optim.max_lr_projector],
        total_steps=args.max_steps,
        pct_start=float(args.optim.warm_up_steps) / args.max_steps,
        anneal_strategy="cos",
        div_factor=args.optim.max_lr / args.optim.initial_lr,
        final_div_factor=args.optim.max_lr / args.optim.final_lr,
    )

    state = TrainState(args.max_steps)

    # 10. Initialize checkpointer
    checkpointer = Checkpointer(
        model=model,
        state=state,
        run_dir=run_dir,
        optimizer=optimizer,
        num_ckpt_keep=args.num_ckpt_keep,
        pipeline=pipeline,
    )

    main_logger_info("Start training")
    model.train()
    torch.cuda.empty_cache()
    train_ppl = torch.tensor([0.0], device="cuda")
    if pipeline.pipeline_args.comp_rate_curriculum is not None:
        switch_steps = dict(
            [
                (int((float(prop) / 100) * (args.max_steps)), new_rate)
                for prop, new_rate in pipeline.pipeline_args.comp_rate_curriculum.items()
            ]
        )
        main_logger_info(
            "Warning: the first steps of the curriculum use the compress rate set in embedder params"
        )
        main_logger_info(
            f"Compression rate curriculum: {pipeline.pipeline_args.comp_rate_curriculum}, WARNING: keys should be sorted in ascending order"
        )
        main_logger_info(f"Switch steps: {switch_steps}")
    else:
        switch_steps = {}
    random_switch = []

    n_mem_toks = pipeline.pipeline_args.embedder_params.memory_tokens
    if n_mem_toks > 0:
        state.comp_rate = n_mem_toks
    else:
        state.comp_rate = (
            None
            if len(pipeline.pipeline_args.embedder_params.compress_rates) == 0
            else pipeline.pipeline_args.embedder_params.compress_rates[-1]
        )
    llm_number = 0
    while state.step < args.max_steps:
        state.start_step()

        # Check if we are at the last step
        is_last_step = state.step == args.max_steps

        if state.step in switch_steps.keys():
            if len(switch_steps[state.step]) == 1:
                main_logger_info(
                    f"New compression rate {switch_steps[state.step]} at step {state.step}"
                )
                model.embedder.compress_rates = switch_steps[state.step]
                state.comp_rate = switch_steps[state.step]
                random_switch = []
            elif len(switch_steps[state.step]) > 1 or random_switch:
                main_logger_info(
                    f"New compression rate among {switch_steps[state.step]} at step {state.step}"
                )
                model.embedder.compress_rates = [
                    random.choice(switch_steps[state.step])
                ]
                random_switch = switch_steps[state.step]
                state.comp_rate = model.embedder.compress_rates[0]
            else:
                main_logger_info(f"Not changing compression rate at step {state.step}")
                random_switch = []

        elif len(random_switch) > 0:
            model.embedder.compress_rates = [random.choice(random_switch)]
            state.comp_rate = model.embedder.compress_rates[0]

        if pipeline.pipeline_args.embedder_params.matryoshka_training is not None:
            probs = [
                float(x)
                for x in pipeline.pipeline_args.embedder_params.matryoshka_training.values()
            ]
            probs = [x / sum(probs) for x in probs]
            n_mem_toks = np.random.choice(
                list(pipeline.pipeline_args.embedder_params.matryoshka_training.keys()),
                p=probs,
            )
            n_mem_toks = torch.tensor([n_mem_toks], device="cuda")
            dist.broadcast(n_mem_toks, 0)
            n_mem_toks = n_mem_toks.item()
            model.embedder.n_mem_tokens = n_mem_toks
            state.comp_rate = n_mem_toks

        optimizer.zero_grad()
        loss = torch.tensor([0.0], device="cuda")
        bpc = torch.tensor([0.0], device="cuda")
        kl_loss = torch.tensor([0.0], device="cuda")
        n_batch_tokens: int = 0

        # Number of steps to accumulate gradients before doing an optimizer step.
        for i in range(args.num_microbatches):
            batch = next(train_data_loader)
            # Avoid OOM due to too many embeddings for the same batch
            while len(batch.sizes) > 100:
                batch = next(train_data_loader)
                print("Too many embeddings to do, skipping batch")

            """ Training loop for basic reconstruction"""

            # print('Number of M to predict', sum(batch.y == 1899))
            # start_time = time.time()
            x, y, y_mask, seqlens, embeddings, embed_seqlens, insert_cat_embedds = (
                pipeline.prepare_forward(batch)
            )

   

            # print('PREPARE BATCH TIME',"--- %s seconds ---" % (time.time() - start_time))
            # with profile(use_cuda = True) as prof:
<<<<<<< HEAD

            if args.llm_path_2 is not None:
                llm_number = random.choices([1, 2], weights=args.prob_forward, k=1)
                llm_number = torch.tensor(llm_number).to("cuda")
                torch.distributed.broadcast(llm_number, src=0)
                llm_number = llm_number.item()
                if llm_number == 2:
                    new_x = []
                    new_y = []
                    new_mask = []
                    new_seqlens = []
                    new_insert_cat_embedds = []

                    for j, size in enumerate(seqlens):
                        new_insert_cat_embedds.append([])
                        ind = 0
                        sl = 0
                        insertions = insert_cat_embedds[j][0]
                        text = pipeline.llm_tokenizer.tokenizer.decode(
                            (
                                batch.x[sum(seqlens[:j]) : sum(seqlens[: j + 1])][
                                    ind : ind + insertions
                                ]
                            )
                        )
                        masked = (
                            True
                            if batch.y_mask is None
                            else all(
                                batch.y_mask[sum(seqlens[:j]) : sum(seqlens[: j + 1])][
                                    ind : ind + insertions
                                ]
                            )
                        )
=======
            llm_number = random.choices(
                range(len(args.llm_paths)), weights=args.prob_forward, k=1
            )
            llm_number = torch.tensor(llm_number).to('cuda')
            torch.distributed.broadcast(
                llm_number, src=0
            )
            llm_number = llm_number.item()
            if len(args.llm_paths) > 1 and llm_number > 0:
   

                new_x = []
                full_context_x = []
                target_mask = []
                new_y = []
                new_mask = []
                new_seqlens = []
                kl_seqlens = []
                new_insert_cat_embedds = []
                for j, size in enumerate(seqlens):
                    new_insert_cat_embedds.append([])
                    ind = 0
                    sl = 0
                    insertions = insert_cat_embedds[j][0]
                    
                    if llm_number > 0 or args.loss_args.kl:
                        text = pipeline.llm_tokenizer[0].tokenizer.decode(
                            (batch.x[sum(seqlens[:j]) : sum(seqlens[: j + 1])][
                                ind : ind + insertions
                            ]
                        ))
                        masked = True if batch.y_mask is None else all(batch.y_mask[
                            sum(seqlens[:j]) : sum(seqlens[: j + 1])
                        ][ind : ind + insertions])
>>>>>>> b8f8d5ab
                        ind += insertions
                    if (
                        pipeline.llm_tokenizer[0].model_name == "llama"
                        and pipeline.llm_tokenizer[llm_number].model_name == "mistral"
                    ):
                        bos = "<|begin_of_text|>" in text
                        eos = "<|end_of_text|>" in text
                        new_text = text
                        for sp_tok in pipeline.llm_tokenizer[0].tokenizer.special_tokens.keys():
                            new_text = new_text.replace(sp_tok, "")
                        toks = pipeline.llm_tokenizer[llm_number].tokenizer.encode(new_text, bos=bos, eos=eos)
                    elif (
                        pipeline.llm_tokenizer[0].model_name == "mistral"
                        and pipeline.llm_tokenizer[1].model_name == "llama"
                    ):
                        bos = pipeline.llm_tokenizer.tokenizer.bos_id in text
                        eos = pipeline.llm_tokenizer.tokenizer.eos_id in text
                        toks = pipeline.llm_tokenizer[llm_number].tokenizer.encode(
                            text, bos=bos, eos=eos
                        )
                    
                    if toks is not None and len(toks) > 1:
                        new_insert_cat_embedds[j].append(len(toks[:-1]))
                        sl = len(toks[:-1])
                        new_x.extend(toks[:-1])
                        new_y.extend(toks[1:])
                        new_mask.extend([masked] * len(toks[1:]))
                        
                        if args.loss_args.kl:
                            full_context_x.extend(
                                toks[:-1]
                            )
                            target_mask.extend(
                                [masked] * len(toks[1:])
                            )
                            kl_seqlens.append(len(toks[:-1]))
                            
                    if args.loss_args.kl:
                        context_toks = pipeline.llm_tokenizer[llm_number].tokenizer.encode(
                            batch.to_embed[j]['text'], bos=False, eos=False
                        )
                        full_context_x.extend(context_toks)
                        target_mask.extend([False] * len(context_toks))
                        if len(kl_seqlens) <= j:
                            kl_seqlens.append(len(context_toks))
                        else:
                            kl_seqlens[j] += len(context_toks)
                        
                    if ind < size and (llm_number > 0 or args.loss_args.kl):
                        text = pipeline.llm_tokenizer[0].tokenizer.decode(
                            (batch.x[sum(seqlens[:j]) : sum(seqlens[: j + 1])][
                                ind :
                            ]
                        ))
                        masked = True if batch.y_mask is None else all(
                            batch.y_mask[sum(seqlens[:j]) : sum(seqlens[: j + 1])][ind :]
                        )
            
                        if (
                            pipeline.llm_tokenizer[0].model_name == "llama"
                            and pipeline.llm_tokenizer[llm_number].model_name == "mistral"
                        ):
                            bos = "<|begin_of_text|>" in text
                            eos = "<|end_of_text|>" in text
                            new_text = text
<<<<<<< HEAD
                            for (
                                sp_tok
                            ) in pipeline.llm_tokenizer.tokenizer.special_tokens.keys():
                                new_text = new_text.replace(sp_tok, "")
                            toks = pipeline.llm_2_tokenizer.tokenizer.encode(
                                new_text, bos=bos, eos=eos
                            )
=======
                            for sp_tok in pipeline.llm_tokenizer[0].tokenizer.special_tokens.keys():
                                new_text = new_text.replace(sp_tok, "")
                                
                            if batch.data_type == 'instruct':
                                splitted_text = new_text.split('Answer:')
                                if len(splitted_text) > 1:
                                    q_text = '\n' + splitted_text[0].strip() + '\nAnswer:'
                                    a_text = splitted_text[1].strip()
                                    q_toks = pipeline.llm_tokenizer[llm_number].tokenizer.encode(q_text, bos=bos, eos=eos) 
                                    a_toks = pipeline.llm_tokenizer[llm_number].tokenizer.encode(a_text, bos=False, eos=False)
                                    toks = q_toks + a_toks
                                    mask = [False] * len(q_toks[1:]) + [True] * len(a_toks)
                                else:
                                    toks = pipeline.llm_tokenizer[llm_number].tokenizer.encode(new_text, bos=bos, eos=eos)
                                    mask = [True] * len(toks[1:])
                    
                            else:
                                toks = pipeline.llm_tokenizer[llm_number].tokenizer.encode(new_text, bos=bos, eos=eos)
                                

>>>>>>> b8f8d5ab
                        elif (
                            pipeline.llm_tokenizer[0].model_name == "mistral"
                            and pipeline.llm_tokenizer[llm_number].model_name == "llama"
                        ):
<<<<<<< HEAD
                            bos = pipeline.llm_tokenizer.tokenizer.bos_id in text
                            eos = pipeline.llm_tokenizer.tokenizer.eos_id in text
                            toks = pipeline.llm_2_tokenizer.tokenizer.encode(
                                text, bos=bos, eos=eos
                            )

                        if len(toks) > 1:
                            new_insert_cat_embedds[j].append(len(toks[:-1]))
                            sl = len(toks[:-1])
                            new_x.extend(toks[:-1])
                            new_y.extend(toks[1:])
                            new_mask.extend([masked] * len(toks[1:]))

                        if ind < size:
                            text = pipeline.llm_tokenizer.tokenizer.decode(
                                (
                                    batch.x[sum(seqlens[:j]) : sum(seqlens[: j + 1])][
                                        ind:
                                    ]
                                )
                            )
                            masked = (
                                True
                                if batch.y_mask is None
                                else all(
                                    batch.y_mask[
                                        sum(seqlens[:j]) : sum(seqlens[: j + 1])
                                    ][ind:]
                                )
                            )

                            if (
                                pipeline.llm_tokenizer.model_name == "llama"
                                and pipeline.llm_2_tokenizer.model_name == "mistral"
                            ):
                                bos = "<|begin_of_text|>" in text
                                eos = "<|end_of_text|>" in text
                                new_text = text
                                for sp_tok in pipeline.llm_tokenizer.tokenizer.special_tokens.keys():
                                    new_text = new_text.replace(sp_tok, "")

                                if batch.data_type == "instruct":
                                    splitted_text = new_text.split("Answer:")
                                    if len(splitted_text) > 1:
                                        q_text = splitted_text[0].strip() + "\nAnswer: "
                                        a_text = splitted_text[1].strip()
                                        q_toks = (
                                            pipeline.llm_2_tokenizer.tokenizer.encode(
                                                q_text, bos=bos, eos=eos
                                            )
                                        )
                                        a_toks = (
                                            pipeline.llm_2_tokenizer.tokenizer.encode(
                                                a_text, bos=False, eos=False
                                            )
                                        )
                                        toks = q_toks + a_toks
                                        mask = [False] * len(q_toks[1:]) + [True] * len(
                                            a_toks
                                        )
                                    else:
                                        toks = (
                                            pipeline.llm_2_tokenizer.tokenizer.encode(
                                                new_text, bos=bos, eos=eos
                                            )
                                        )
                                        mask = [True] * len(toks[1:])

                                else:
                                    toks = pipeline.llm_2_tokenizer.tokenizer.encode(
                                        new_text, bos=bos, eos=eos
                                    )

                            elif (
                                pipeline.llm_tokenizer.model_name == "mistral"
                                and pipeline.llm_2_tokenizer.model_name == "llama"
                            ):
                                bos = pipeline.llm_tokenizer.tokenizer.bos_id in text
                                eos = pipeline.llm_tokenizer.tokenizer.eos_id in text
                                if batch.data_type == "instruct":
                                    splitted_text = text.split("Answer: ")
                                    if len(splitted_text) > 1:
                                        q_text = splitted_text[0] + "Answer: "
                                        a_text = splitted_text[1]
                                        q_toks = (
                                            pipeline.llm_2_tokenizer.tokenizer.encode(
                                                q_text, bos=bos, eos=eos
                                            )
                                        )
                                        a_toks = (
                                            pipeline.llm_2_tokenizer.tokenizer.encode(
                                                a_text, bos=False, eos=False
                                            )
                                        )
                                        toks = q_toks + a_toks
                                        mask = [False] * len(q_toks[1:]) + [True] * len(
                                            a_toks
                                        )
                                    else:
                                        toks = (
                                            pipeline.llm_2_tokenizer.tokenizer.encode(
                                                new_text, bos=bos, eos=eos
                                            )
                                        )
                                        mask = [True] * len(toks[1:])
                                else:
                                    toks = pipeline.llm_2_tokenizer.tokenizer.encode(
                                        text, bos=bos, eos=eos
                                    )
                            sl += len(toks[:-1])
                            if sl <= 0:
                                new_insert_cat_embedds = new_insert_cat_embedds[:-1]
                                embeddings = torch.cat(
                                    [
                                        embeddings[: sum(embed_seqlens[:j])],
                                        embeddings[sum(embed_seqlens[: j + 1]) :],
                                    ]
                                )
                                embed_seqlens = (
                                    embed_seqlens[:j] + embed_seqlens[j + 1 :]
                                )
                                continue
                            if len(new_insert_cat_embedds[-1]) == 0:
                                new_insert_cat_embedds[-1].append(0)
                            new_seqlens.append(sl)
                            new_x.extend(toks[:-1])
                            new_y.extend(toks[1:])
                            if batch.data_type == "instruct":
                                new_mask.extend(mask)
                            else:
                                new_mask.extend([masked] * len(toks[1:]))
                        else:
                            new_seqlens.append(sl)

                    seqlens = new_seqlens
                    x = torch.tensor(new_x).cuda(non_blocking=True)
                    y = torch.tensor(new_y).cuda(non_blocking=True)
                    y_mask = torch.tensor(new_mask).cuda(non_blocking=True)
=======
                            bos = pipeline.llm_tokenizer[0].tokenizer.bos_id in text
                            eos = pipeline.llm_tokenizer[0].tokenizer.eos_id in text
                            if batch.data_type == 'instruct':
                                splitted_text = text.split('Answer: ')
                                if len(splitted_text) > 1:
                                    q_text = splitted_text[0].strip() + '\nAnswer: '
                                    a_text = splitted_text[1].strip()
                                    q_toks = pipeline.llm_tokenizer[llm_number].tokenizer.encode(q_text, bos=bos, eos=eos) 
                                    a_toks = pipeline.llm_tokenizer[llm_number].tokenizer.encode(a_text, bos=False, eos=False)
                                    toks = q_toks + a_toks
                                    mask = [False] * len(q_toks[1:]) + [True] * len(a_toks)
                                else:
                                    toks = pipeline.llm_tokenizer[llm_number].tokenizer.encode(new_text, bos=bos, eos=eos)
                                    mask = [True] * len(toks[1:])
                            else:
                                toks = pipeline.llm_tokenizer[llm_number].tokenizer.encode(
                                    text, bos=bos, eos=eos
                                )
                        sl += len(toks[:-1])
                        if sl <= 0:
                            new_insert_cat_embedds = new_insert_cat_embedds[:-1]
                            embeddings = torch.cat([embeddings[:sum(embed_seqlens[:j])], embeddings[sum(embed_seqlens[:j+1]):]])
                            embed_seqlens = embed_seqlens[:j] + embed_seqlens[j + 1 :]
                            continue
                        if len(new_insert_cat_embedds[-1]) == 0:
                            new_insert_cat_embedds[-1].append(0)
                        new_seqlens.append(sl)
                        new_x.extend(toks[:-1])
                        new_y.extend(toks[1:])
                        if batch.data_type == 'instruct':
                            new_mask.extend(mask)
                        else:
                            new_mask.extend([masked] * len(toks[1:]))
                            
                        if args.loss_args.kl:
                            full_context_x.extend(toks[:-1])
                            kl_seqlens[j] += len(toks[:-1])
                            if batch.data_type == 'instruct':
                                target_mask.extend(mask)
                            else:
                                target_mask.extend([masked] * len(toks[1:]))
                        
                    else:
                        new_seqlens.append(sl)
      
                insert_cat_embedds = new_insert_cat_embedds
                seqlens = new_seqlens
                x = torch.tensor(new_x).cuda(non_blocking=True)
                y = torch.tensor(new_y).cuda(non_blocking=True)
                y_mask = (
                    torch.tensor(new_mask).cuda(non_blocking=True)
                )
                

            # if get_rank() == 0:
            #     to_gen = [
            #         int(tok)
            #         for tok in x[:insert_cat_embedds[0][0]].cpu().numpy()
            #     ]

            #     # target = [int(tok) for tok in batch.y]
            #     embed = [int(tokens) for tokens in embeddings[:embed_seqlens[0]].cpu().numpy()]
            #     # continuation = [
            #     #     int(tok)
            #     #     for tok in batch.x[insert_cat_embedds[0][0]:batch.sizes[0]]
            #     # ]
            #     print('LLM NUMBER', llm_number)
            #     print("Beginning", pipeline.llm_tokenizer[llm_number].tokenizer.decode(to_gen))
            #     print('Embed', pipeline.embed_tokenizer.tokenizer.decode(embed))
            #     print('Continuation', pipeline.llm_tokenizer[llm_number].tokenizer.decode([
            #         int(tok)
            #         for tok in x[insert_cat_embedds[0][0] : seqlens[0]].cpu().numpy()
            #     ]))
            #     # print('embedding tokens', batch.to_embed[13]["tokens"])
            #     # print('embed', batch.to_embed[13]["text"])
            #     # print('Continuation', pipeline.llm_tokenizer.tokenizer.decode(continuation))
            #     # print('X len', len(batch.x))
            #     # print("Sizes", batch.sizes)
            #     # print("Embed seqlens", embed_seqlens)
            #     # print('Insert cat embedds', insert_cat_embedds[0])
            
            
>>>>>>> b8f8d5ab
            output = model.forward(
                x=x,
                embeddings=embeddings,
                seqlens=seqlens,
                embed_seqlens=embed_seqlens,
                insert_cat_embedds=insert_cat_embedds,
                batch_type=batch.data_type,
                llm_number=llm_number,
            )
            mb_loss = compute_ce_loss_with_mask(
                logits=output, target=y, target_mask=y_mask
            )
            train_ppl += 2 ** (mb_loss.item())

            batch_bpc = 0
            ind = 0

            for _, size in enumerate(batch.sizes):
                if (
                    len(
                        pipeline.llm_tokenizer[0].tokenizer.decode(
                            [int(tok) for tok in batch.y[ind : ind + size]]
                        )
                    )
                    if batch.y_mask is None
                    else len(
                        pipeline.llm_tokenizer[0].tokenizer.decode(
                            [
                                int(tok)
                                for tok in batch.y[ind : ind + size][
                                    batch.y_mask[ind : ind + size]
                                ]
                            ]
                        )
                    )
                    == 0
                ):
                    continue
                loss_in_bits = torch.sum(
                    compute_bpt_loss(
                        output[ind : ind + size, ...],
                        y[ind : ind + size],
                        None if y_mask is None else y_mask[ind : ind + size],
                    )
                ).item()
                batch_bpc += loss_in_bits / (
                    len(
                        pipeline.llm_tokenizer[0].tokenizer.decode(
                            [int(tok) for tok in batch.y[ind : ind + size]]
                        )
                    )
                    if y_mask is None
                    else len(
                        pipeline.llm_tokenizer[0].tokenizer.decode(
                            [
                                int(tok)
                                for tok in batch.y[ind : ind + size][
                                    batch.y_mask[ind : ind + size]
                                ]
                            ]
                        )
                    )
                )
                ind += size
            if args.loss_args.kl:
<<<<<<< HEAD
                new_seqlens = []
                ind_toks = 0
                full_context_x = []
                target_mask = []
                for i, size in enumerate(seqlens):
                    assert size > 0
                    # Used during training only
                    assert len(insert_cat_embedds[i]) == 1, (
                        f"More than one embedding ({len(insert_cat_embedds[i])}) to insert in the batch {i}"
                    )
                    seqlen = 0
                    insert_idx = insert_cat_embedds[i][0]
                    full_context_x.extend(x[ind_toks : ind_toks + insert_idx].tolist())
                    target_mask.extend(
                        [True] * len(x[ind_toks : ind_toks + insert_idx])
                        if y_mask is None
                        else y_mask[ind_toks : ind_toks + insert_idx]
                    )
                    seqlen += len(x[ind_toks : ind_toks + insert_idx].tolist())
                    ind_toks += insert_idx

                    if llm_number == 2:
                        context = pipeline.llm_2_tokenizer.tokenizer.encode(
                            batch.to_embed[i]["text"], bos=False, eos=False
                        )
                    else:
                        context = pipeline.llm_tokenizer.tokenizer.encode(
                            batch.to_embed[i]["text"], bos=False, eos=False
                        )
                    full_context_x.extend(context)
                    seqlen += len(context)
                    target_mask.extend([False] * len(context))

                    if ind_toks < sum(seqlens[: i + 1]):
                        left_toks = sum(seqlens[: i + 1]) - ind_toks
                        full_context_x.extend(
                            x[ind_toks : ind_toks + left_toks].tolist()
                        )
                        target_mask.extend(
                            [True] * len(x[ind_toks : ind_toks + left_toks])
                            if y_mask is None
                            else y_mask[ind_toks : ind_toks + left_toks]
                        )
                        seqlen += len(x[ind_toks : ind_toks + left_toks].tolist())
                        ind_toks += left_toks
                    new_seqlens.append(seqlen)
                assert ind_toks == sum(seqlens[: i + 1]), (
                    f"Ind toks {ind_toks} != sum seqlens {sum(seqlens[: i + 1])}"
                )
=======
>>>>>>> b8f8d5ab
                full_context_x = torch.tensor(full_context_x).cuda(non_blocking=True)
                target_mask = torch.tensor(target_mask).cuda(non_blocking=True)
                with torch.no_grad():
                    model.eval()
                    full_context_output = model.llms[llm_number].forward(
                        input_ids=full_context_x,
                        seqlens=kl_seqlens,
                        embed_seqlens=None,
                        insert_cat_embedds=None,
                        tokenized_prompts=None,
                        cat_embeddings=None,
                    )
                    model.train()
                kl_loss_distill = compute_kl_loss_with_mask(
                    target_logits=full_context_output.detach(),
                    pred_logits=output,
                    target_mask=target_mask,
                    pred_mask=y_mask,
                    temp=args.loss_args.temperature,
                    topk=args.loss_args.top_k,
                ) * int(batch.data_type != "reconstruction")
                mb_loss = mb_loss + args.loss_args.kl_weight * kl_loss_distill
                kl_loss += kl_loss_distill.item()
            bpc += batch_bpc / len(batch.sizes)
            loss += mb_loss.item()
            mb_loss.backward()
            if y_mask is None:
                n_batch_tokens += x.numel()
            else:
                n_batch_tokens += torch.sum(y_mask).item()
            if i < args.num_microbatches - 1:
                # synchronize CUDA to re-run backward
                assert args.num_microbatches > 1  # should not happen
                torch.cuda.synchronize()

        if model.embedder.rec_tok is not None and batch.data_type != "reconstruction":
            for name, param in model.embedder.rec_tok.named_parameters():
                param.grad = torch.zeros_like(
                    param
                ).to(
                    dtype=param.dtype,
                    device=param.device,
                )

        if model.embedder.cont_tok is not None and batch.data_type != "continuaton":
            for name, param in model.embedder.cont_tok.named_parameters():  
                param.grad = torch.zeros_like(
                    param
                ).to(
                    dtype=param.dtype,
                    device=param.device,
                )

        if args.pipeline.bridge_module.bridge_type == "multi_module":
            for module in model.bridge_module[0].children():
                for submodule in module.children():
                    submodule.weight.grad = (
                        submodule.weight.grad
                        if submodule.weight.grad is not None
                        else torch.zeros_like(submodule.weight).to(
                            dtype=submodule.weight.dtype,
                            device=submodule.weight.device,
                        )
                    )
            for module in model.bridge_module[1].children():
                for submodule in module.children():
                    submodule.weight.grad = (
                        submodule.weight.grad
                        if submodule.weight.grad is not None
                        else torch.zeros_like(submodule.weight).to(
                            dtype=submodule.weight.dtype,
                            device=submodule.weight.device,
                        )
                    )
        if args.num_microbatches > 1:
            loss /= args.num_microbatches
            train_ppl /= args.num_microbatches
            for p in model.parameters():
                if p.requires_grad:
                    assert p.grad is not None
                    p.grad.div_(args.num_microbatches)

        grad_norm = torch.tensor([0.0], device="cuda")
        for name, p in model.named_parameters():
            if p.requires_grad:
                if (
                    pipeline.pipeline_args.embedder_params.matryoshka_training
                    is not None
                    and not pipeline.pipeline_args.embedder_params.mixed_learned_method
                ):
                    assert p.grad is not None, f"None grad for this param {name}"
                    if torch.any(torch.isnan(p.grad)).item():
                        print(f"Grad contains NaN for this param {name}")
                    grad_norm += torch.norm(p.grad).item() ** 2
                else:
                    if p.grad is not None:
                        if torch.any(torch.isnan(p.grad)).item():
                            if get_rank() == 0:
                                print(f"Grad contains NaN for this param {name}")
                        grad_norm += torch.norm(p.grad).item() ** 2
        if torch.any(torch.isnan(grad_norm)).item():
            if dist.is_initialized():
                try:
                    dist.destroy_process_group()
                except Exception:
                    pass
            sys.exit(1)
            raise ValueError(
                f"Grad contains NaN before clipping or Inf values at step {state.step}"
            )

        # clip grad norm
        model.clip_grad_norm_(max_norm=args.max_norm)

        # optimizer step
        optimizer.step()

        last_lr = scheduler.get_last_lr()[0]
        scheduler.step()

        # Host sync
        loss_item = loss.item()
        avg_loss = avg_aggregate(loss_item)
        train_ppl = avg_aggregate(train_ppl)
        bpc_item = (
            bpc.item() if args.num_microbatches <= 1 else bpc / (args.num_microbatches)
        )
        bpc_avg = avg_aggregate(bpc_item)

        kl_loss_item = (
            kl_loss.item()
            if args.num_microbatches <= 1
            else kl_loss / (args.num_microbatches)
        )
        kl_loss_avg = avg_aggregate(kl_loss_item)
        if not args.loss_args.kl:
            kl_loss_avg = None

        if not args.no_eval and (
            (args.eval_freq > 0 and state.step % args.eval_freq == 0)
            or is_last_step
            or state.step == 1
        ):
            # write perplexity to state
            evaluate(
                model=model,
                prepare_batch_fn=pipeline.prepare_forward,
                batches_rec=eval_batches,
                state=state,
                batches_cont=eval_batches_4cont,
            )

            eval_logs = get_eval_logs(
                state.step,
                avg_loss,
                state.this_eval_perplexity_rec,
                state.this_eval_loss_rec,
                eval_ppl_embcont=state.this_eval_perplexity_embcont,
                eval_loss_embcont=state.this_eval_loss_embcont,
                train_bpc=bpc_avg,
            )

            main_logger_info(eval_log_msg(eval_logs))
            eval_logger.log(eval_logs, step=state.step)

        # Timing
        state.end_step(n_batch_tokens)

        if state.step % args.log_freq == 0 or state.step == 1 or is_last_step:
            train_logs = get_train_logs(
                state=state,
                loss=avg_loss,
                ppl=train_ppl if state.step == 1 else train_ppl / args.log_freq,
                avg_grad_norm=avg_aggregate(torch.mean(grad_norm).item()),
                lr=last_lr,
                peak_allocated_mem=torch.cuda.max_memory_allocated(),
                allocated_mem=torch.cuda.memory_allocated(),
                train_args=args,
                bpc=bpc_avg,
                batch_type=batch.data_type,
                kl_loss=kl_loss_avg,
            )
            main_logger_info(
                train_log_msg(
                    state,
                    logs=train_logs,
                    loss=avg_loss,
                    seen_tokens=state.n_seen_tokens,
                )
            )
            metrics_logger.log(train_logs, step=state.step)
            train_ppl = torch.tensor([0.0], device="cuda")

        if not args.no_ckpt and (
            (args.ckpt_freq > 0 and state.step % args.ckpt_freq == 0) or is_last_step
        ):
            checkpointer.save_checkpoint(
                dtype=param_dtype,
                save_only_lora_4_embedder=args.lora_embedder.enable,
            )

    main_logger_info("done!")


if __name__ == "__main__":
    # """See README.md for usage."""
    fire.Fire(train)<|MERGE_RESOLUTION|>--- conflicted
+++ resolved
@@ -414,42 +414,6 @@
 
             # print('PREPARE BATCH TIME',"--- %s seconds ---" % (time.time() - start_time))
             # with profile(use_cuda = True) as prof:
-<<<<<<< HEAD
-
-            if args.llm_path_2 is not None:
-                llm_number = random.choices([1, 2], weights=args.prob_forward, k=1)
-                llm_number = torch.tensor(llm_number).to("cuda")
-                torch.distributed.broadcast(llm_number, src=0)
-                llm_number = llm_number.item()
-                if llm_number == 2:
-                    new_x = []
-                    new_y = []
-                    new_mask = []
-                    new_seqlens = []
-                    new_insert_cat_embedds = []
-
-                    for j, size in enumerate(seqlens):
-                        new_insert_cat_embedds.append([])
-                        ind = 0
-                        sl = 0
-                        insertions = insert_cat_embedds[j][0]
-                        text = pipeline.llm_tokenizer.tokenizer.decode(
-                            (
-                                batch.x[sum(seqlens[:j]) : sum(seqlens[: j + 1])][
-                                    ind : ind + insertions
-                                ]
-                            )
-                        )
-                        masked = (
-                            True
-                            if batch.y_mask is None
-                            else all(
-                                batch.y_mask[sum(seqlens[:j]) : sum(seqlens[: j + 1])][
-                                    ind : ind + insertions
-                                ]
-                            )
-                        )
-=======
             llm_number = random.choices(
                 range(len(args.llm_paths)), weights=args.prob_forward, k=1
             )
@@ -484,7 +448,6 @@
                         masked = True if batch.y_mask is None else all(batch.y_mask[
                             sum(seqlens[:j]) : sum(seqlens[: j + 1])
                         ][ind : ind + insertions])
->>>>>>> b8f8d5ab
                         ind += insertions
                     if (
                         pipeline.llm_tokenizer[0].model_name == "llama"
@@ -550,15 +513,6 @@
                             bos = "<|begin_of_text|>" in text
                             eos = "<|end_of_text|>" in text
                             new_text = text
-<<<<<<< HEAD
-                            for (
-                                sp_tok
-                            ) in pipeline.llm_tokenizer.tokenizer.special_tokens.keys():
-                                new_text = new_text.replace(sp_tok, "")
-                            toks = pipeline.llm_2_tokenizer.tokenizer.encode(
-                                new_text, bos=bos, eos=eos
-                            )
-=======
                             for sp_tok in pipeline.llm_tokenizer[0].tokenizer.special_tokens.keys():
                                 new_text = new_text.replace(sp_tok, "")
                                 
@@ -579,151 +533,10 @@
                                 toks = pipeline.llm_tokenizer[llm_number].tokenizer.encode(new_text, bos=bos, eos=eos)
                                 
 
->>>>>>> b8f8d5ab
                         elif (
                             pipeline.llm_tokenizer[0].model_name == "mistral"
                             and pipeline.llm_tokenizer[llm_number].model_name == "llama"
                         ):
-<<<<<<< HEAD
-                            bos = pipeline.llm_tokenizer.tokenizer.bos_id in text
-                            eos = pipeline.llm_tokenizer.tokenizer.eos_id in text
-                            toks = pipeline.llm_2_tokenizer.tokenizer.encode(
-                                text, bos=bos, eos=eos
-                            )
-
-                        if len(toks) > 1:
-                            new_insert_cat_embedds[j].append(len(toks[:-1]))
-                            sl = len(toks[:-1])
-                            new_x.extend(toks[:-1])
-                            new_y.extend(toks[1:])
-                            new_mask.extend([masked] * len(toks[1:]))
-
-                        if ind < size:
-                            text = pipeline.llm_tokenizer.tokenizer.decode(
-                                (
-                                    batch.x[sum(seqlens[:j]) : sum(seqlens[: j + 1])][
-                                        ind:
-                                    ]
-                                )
-                            )
-                            masked = (
-                                True
-                                if batch.y_mask is None
-                                else all(
-                                    batch.y_mask[
-                                        sum(seqlens[:j]) : sum(seqlens[: j + 1])
-                                    ][ind:]
-                                )
-                            )
-
-                            if (
-                                pipeline.llm_tokenizer.model_name == "llama"
-                                and pipeline.llm_2_tokenizer.model_name == "mistral"
-                            ):
-                                bos = "<|begin_of_text|>" in text
-                                eos = "<|end_of_text|>" in text
-                                new_text = text
-                                for sp_tok in pipeline.llm_tokenizer.tokenizer.special_tokens.keys():
-                                    new_text = new_text.replace(sp_tok, "")
-
-                                if batch.data_type == "instruct":
-                                    splitted_text = new_text.split("Answer:")
-                                    if len(splitted_text) > 1:
-                                        q_text = splitted_text[0].strip() + "\nAnswer: "
-                                        a_text = splitted_text[1].strip()
-                                        q_toks = (
-                                            pipeline.llm_2_tokenizer.tokenizer.encode(
-                                                q_text, bos=bos, eos=eos
-                                            )
-                                        )
-                                        a_toks = (
-                                            pipeline.llm_2_tokenizer.tokenizer.encode(
-                                                a_text, bos=False, eos=False
-                                            )
-                                        )
-                                        toks = q_toks + a_toks
-                                        mask = [False] * len(q_toks[1:]) + [True] * len(
-                                            a_toks
-                                        )
-                                    else:
-                                        toks = (
-                                            pipeline.llm_2_tokenizer.tokenizer.encode(
-                                                new_text, bos=bos, eos=eos
-                                            )
-                                        )
-                                        mask = [True] * len(toks[1:])
-
-                                else:
-                                    toks = pipeline.llm_2_tokenizer.tokenizer.encode(
-                                        new_text, bos=bos, eos=eos
-                                    )
-
-                            elif (
-                                pipeline.llm_tokenizer.model_name == "mistral"
-                                and pipeline.llm_2_tokenizer.model_name == "llama"
-                            ):
-                                bos = pipeline.llm_tokenizer.tokenizer.bos_id in text
-                                eos = pipeline.llm_tokenizer.tokenizer.eos_id in text
-                                if batch.data_type == "instruct":
-                                    splitted_text = text.split("Answer: ")
-                                    if len(splitted_text) > 1:
-                                        q_text = splitted_text[0] + "Answer: "
-                                        a_text = splitted_text[1]
-                                        q_toks = (
-                                            pipeline.llm_2_tokenizer.tokenizer.encode(
-                                                q_text, bos=bos, eos=eos
-                                            )
-                                        )
-                                        a_toks = (
-                                            pipeline.llm_2_tokenizer.tokenizer.encode(
-                                                a_text, bos=False, eos=False
-                                            )
-                                        )
-                                        toks = q_toks + a_toks
-                                        mask = [False] * len(q_toks[1:]) + [True] * len(
-                                            a_toks
-                                        )
-                                    else:
-                                        toks = (
-                                            pipeline.llm_2_tokenizer.tokenizer.encode(
-                                                new_text, bos=bos, eos=eos
-                                            )
-                                        )
-                                        mask = [True] * len(toks[1:])
-                                else:
-                                    toks = pipeline.llm_2_tokenizer.tokenizer.encode(
-                                        text, bos=bos, eos=eos
-                                    )
-                            sl += len(toks[:-1])
-                            if sl <= 0:
-                                new_insert_cat_embedds = new_insert_cat_embedds[:-1]
-                                embeddings = torch.cat(
-                                    [
-                                        embeddings[: sum(embed_seqlens[:j])],
-                                        embeddings[sum(embed_seqlens[: j + 1]) :],
-                                    ]
-                                )
-                                embed_seqlens = (
-                                    embed_seqlens[:j] + embed_seqlens[j + 1 :]
-                                )
-                                continue
-                            if len(new_insert_cat_embedds[-1]) == 0:
-                                new_insert_cat_embedds[-1].append(0)
-                            new_seqlens.append(sl)
-                            new_x.extend(toks[:-1])
-                            new_y.extend(toks[1:])
-                            if batch.data_type == "instruct":
-                                new_mask.extend(mask)
-                            else:
-                                new_mask.extend([masked] * len(toks[1:]))
-                        else:
-                            new_seqlens.append(sl)
-
-                    seqlens = new_seqlens
-                    x = torch.tensor(new_x).cuda(non_blocking=True)
-                    y = torch.tensor(new_y).cuda(non_blocking=True)
-                    y_mask = torch.tensor(new_mask).cuda(non_blocking=True)
-=======
                             bos = pipeline.llm_tokenizer[0].tokenizer.bos_id in text
                             eos = pipeline.llm_tokenizer[0].tokenizer.eos_id in text
                             if batch.data_type == 'instruct':
@@ -806,7 +619,6 @@
             #     # print('Insert cat embedds', insert_cat_embedds[0])
             
             
->>>>>>> b8f8d5ab
             output = model.forward(
                 x=x,
                 embeddings=embeddings,
@@ -872,58 +684,6 @@
                 )
                 ind += size
             if args.loss_args.kl:
-<<<<<<< HEAD
-                new_seqlens = []
-                ind_toks = 0
-                full_context_x = []
-                target_mask = []
-                for i, size in enumerate(seqlens):
-                    assert size > 0
-                    # Used during training only
-                    assert len(insert_cat_embedds[i]) == 1, (
-                        f"More than one embedding ({len(insert_cat_embedds[i])}) to insert in the batch {i}"
-                    )
-                    seqlen = 0
-                    insert_idx = insert_cat_embedds[i][0]
-                    full_context_x.extend(x[ind_toks : ind_toks + insert_idx].tolist())
-                    target_mask.extend(
-                        [True] * len(x[ind_toks : ind_toks + insert_idx])
-                        if y_mask is None
-                        else y_mask[ind_toks : ind_toks + insert_idx]
-                    )
-                    seqlen += len(x[ind_toks : ind_toks + insert_idx].tolist())
-                    ind_toks += insert_idx
-
-                    if llm_number == 2:
-                        context = pipeline.llm_2_tokenizer.tokenizer.encode(
-                            batch.to_embed[i]["text"], bos=False, eos=False
-                        )
-                    else:
-                        context = pipeline.llm_tokenizer.tokenizer.encode(
-                            batch.to_embed[i]["text"], bos=False, eos=False
-                        )
-                    full_context_x.extend(context)
-                    seqlen += len(context)
-                    target_mask.extend([False] * len(context))
-
-                    if ind_toks < sum(seqlens[: i + 1]):
-                        left_toks = sum(seqlens[: i + 1]) - ind_toks
-                        full_context_x.extend(
-                            x[ind_toks : ind_toks + left_toks].tolist()
-                        )
-                        target_mask.extend(
-                            [True] * len(x[ind_toks : ind_toks + left_toks])
-                            if y_mask is None
-                            else y_mask[ind_toks : ind_toks + left_toks]
-                        )
-                        seqlen += len(x[ind_toks : ind_toks + left_toks].tolist())
-                        ind_toks += left_toks
-                    new_seqlens.append(seqlen)
-                assert ind_toks == sum(seqlens[: i + 1]), (
-                    f"Ind toks {ind_toks} != sum seqlens {sum(seqlens[: i + 1])}"
-                )
-=======
->>>>>>> b8f8d5ab
                 full_context_x = torch.tensor(full_context_x).cuda(non_blocking=True)
                 target_mask = torch.tensor(target_mask).cuda(non_blocking=True)
                 with torch.no_grad():
