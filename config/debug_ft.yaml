<<<<<<< HEAD
embedder_path: /lustre/scwpod02/client/kyutai-interns/hippop/models/Llama3.2-3B
llm_paths:
- /lustre/scwpod02/client/kyutai-interns/hippop/models/Llama3.1-8B
- /lustre/scwpod02/client/kyutai-interns/hippop/models/mistral_7B
llm_types:
- llama
- mistral
embed_type: llama
run_dir: /lustre/scwpod02/client/kyutai-interns/hippop/tmp/hp_v2/
exp_name: test_ft
continuation: 0.0
num_microbatches: 1
seed: 0
max_steps: 2000
seq_len: 1024
log_freq: 10
batch_size: 16
ckpt_freq: 100
eval_freq: 50
no_eval: true
no_eval: true
=======
data:
  eval_data: eval_ReadComp/squad_test.jsonl
  adapt_seq_len: true
  prefix: /lustre/scwpod02/client/kyutai-interns/hippop/processed_data/
  train_data: synthesized/final_specified_datasets/pisco_fs_split/adversarial_qa.jsonl:29967.0:3
  n_interleaved: 2
  chunk_to: 128
run_dir: /lustre/scwpod02/client/kyutai-interns/hippop/tmp/baselines/pisco/
llm_path: /lustre/scwpod02/client/kyutai-interns/hippop/models/mistral_7B
llm_type: mistral
embedder_path: /lustre/scwpod02/client/kyutai-interns/hippop/models/mistral_7B
embed_type: mistral
num_microbatches: 1
seed: 0
max_steps: 3600
seq_len: 128
log_freq: 10
batch_size: 16
ckpt_freq: 1000
eval_freq: 50
no_eval: false
continuation: 0.0
max_norm: 1.0
>>>>>>> a068ef1a
optim:
  type: linear
  final_lr: 1.0e-20
  initial_lr: 1.0e-20
<<<<<<< HEAD
  max_lr: 1.0e-06
  max_lr_projector: 1.0e-05
  warm_up_steps: 50
=======
  max_lr: 0.0001
  warm_up_steps: 177
>>>>>>> a068ef1a
  weight_decay: 0.1
lora_embedder:
  enable: true
  rank: 16
  scaling: 2.0
lora_llm:
  enable: true
  rank: 16
  scaling: 2.0
pipeline:
  embedder_params:
    causal_embedder: true
<<<<<<< HEAD
    compress_rates:
    - -4
    n_truncated_layers: 14
    n_truncated_layers: 14
    pooling_module:
      pool_type: mean_sa
      where: before
    trained_layers: 14
    rec_tok: true
    train_embedding_mtx: true
  max_embeds: 1
  trainable_llm: false
  w_embeds: true
  w_prefix_prompt: false
  bridge_module:
    bridge_type: multi_module
    in_dim: 3072
    hidden_dim: 2048
    out_dim: 4096
from_ckpt:
  do: true
  embedder_path: /lustre/scwpod02/client/kyutai-interns/hippop/tmp/hp_v2/multi_decoder_nodistill_CP4/checkpoints/checkpoint_015000/embedder/
  bridge_path: /lustre/scwpod02/client/kyutai-interns/hippop/tmp/hp_v2/multi_decoder_nodistill_CP4/checkpoints/checkpoint_015000/bridge_module/

data:
  adapt_seq_len: true
  eval_data: /lustre/scwpod02/client/kyutai-interns/hippop/processed_data/eval_ReadComp/squad_test.jsonl
  shuffle: false
  train_data: /lustre/scwpod02/client/kyutai-interns/hippop/processed_data/instruct_data/Reading_Comp/squad_v2_only_answered.jsonl
=======
    n_truncated_layers: 0
    pooling_module:
      pool_type: mean
      where: between
    trained_layers: 32
    train_embedding_mtx: false
    memory_tokens: 8
    cont_tok: true
  max_embeds: -5
  trainable_llm: true
  w_embeds: true
num_ckpt_keep: 2
exp_name: test_ft
# wandb:
#   key: 79d15dbc90cdc10b0d5e5ad252ae8ddbef9fd706
#   offline: false
#   project: embed_llm
#   run_name: Pisco_8memtoks_mistral_v2
>>>>>>> a068ef1a
<|MERGE_RESOLUTION|>--- conflicted
+++ resolved
@@ -1,4 +1,3 @@
-<<<<<<< HEAD
 embedder_path: /lustre/scwpod02/client/kyutai-interns/hippop/models/Llama3.2-3B
 llm_paths:
 - /lustre/scwpod02/client/kyutai-interns/hippop/models/Llama3.1-8B
@@ -20,43 +19,13 @@
 eval_freq: 50
 no_eval: true
 no_eval: true
-=======
-data:
-  eval_data: eval_ReadComp/squad_test.jsonl
-  adapt_seq_len: true
-  prefix: /lustre/scwpod02/client/kyutai-interns/hippop/processed_data/
-  train_data: synthesized/final_specified_datasets/pisco_fs_split/adversarial_qa.jsonl:29967.0:3
-  n_interleaved: 2
-  chunk_to: 128
-run_dir: /lustre/scwpod02/client/kyutai-interns/hippop/tmp/baselines/pisco/
-llm_path: /lustre/scwpod02/client/kyutai-interns/hippop/models/mistral_7B
-llm_type: mistral
-embedder_path: /lustre/scwpod02/client/kyutai-interns/hippop/models/mistral_7B
-embed_type: mistral
-num_microbatches: 1
-seed: 0
-max_steps: 3600
-seq_len: 128
-log_freq: 10
-batch_size: 16
-ckpt_freq: 1000
-eval_freq: 50
-no_eval: false
-continuation: 0.0
-max_norm: 1.0
->>>>>>> a068ef1a
 optim:
   type: linear
   final_lr: 1.0e-20
   initial_lr: 1.0e-20
-<<<<<<< HEAD
   max_lr: 1.0e-06
   max_lr_projector: 1.0e-05
   warm_up_steps: 50
-=======
-  max_lr: 0.0001
-  warm_up_steps: 177
->>>>>>> a068ef1a
   weight_decay: 0.1
 lora_embedder:
   enable: true
@@ -69,7 +38,6 @@
 pipeline:
   embedder_params:
     causal_embedder: true
-<<<<<<< HEAD
     compress_rates:
     - -4
     n_truncated_layers: 14
@@ -98,24 +66,4 @@
   adapt_seq_len: true
   eval_data: /lustre/scwpod02/client/kyutai-interns/hippop/processed_data/eval_ReadComp/squad_test.jsonl
   shuffle: false
-  train_data: /lustre/scwpod02/client/kyutai-interns/hippop/processed_data/instruct_data/Reading_Comp/squad_v2_only_answered.jsonl
-=======
-    n_truncated_layers: 0
-    pooling_module:
-      pool_type: mean
-      where: between
-    trained_layers: 32
-    train_embedding_mtx: false
-    memory_tokens: 8
-    cont_tok: true
-  max_embeds: -5
-  trainable_llm: true
-  w_embeds: true
-num_ckpt_keep: 2
-exp_name: test_ft
-# wandb:
-#   key: 79d15dbc90cdc10b0d5e5ad252ae8ddbef9fd706
-#   offline: false
-#   project: embed_llm
-#   run_name: Pisco_8memtoks_mistral_v2
->>>>>>> a068ef1a
+  train_data: /lustre/scwpod02/client/kyutai-interns/hippop/processed_data/instruct_data/Reading_Comp/squad_v2_only_answered.jsonl