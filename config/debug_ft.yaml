--- conflicted
+++ resolved
@@ -1,4 +1,3 @@
-<<<<<<< HEAD
 embedder_path: /lustre/scwpod02/client/kyutai-interns/hippop/models/Llama3.2-3B
 llm_paths:
 - /lustre/scwpod02/client/kyutai-interns/hippop/models/Llama3.1-8B
@@ -6,37 +5,19 @@
 llm_types:
 - llama
 - mistral
-=======
-data:
-  adapt_seq_len: true
-  eval_data: eval_ReadComp/squad_test.jsonl
-  shuffle: false
-  prefix: /lustre/scwpod02/client/kyutai-interns/hippop/processed_data/
-  train_data: instruct_data/QA_w_retrieved_passages_NVEmbed/msmarco_qa.jsonl:1.0:2
-  sep_passages: true
-  n_interleaved: 2
-run_dir: /lustre/scwpod02/client/kyutai-interns/hippop/tmp/hp_v2/
-embedder_path: /lustre/scwpod02/client/kyutai-interns/hippop/models/Llama3.2-3B
-llm_path: /lustre/scwpod02/client/kyutai-interns/hippop/models/Llama3.1-8B
-llm_type: llama
->>>>>>> 4bbd8911
 embed_type: llama
 run_dir: /lustre/scwpod02/client/kyutai-interns/hippop/tmp/hp_v2/
 exp_name: test_ft
 continuation: 0.0
 num_microbatches: 1
 seed: 0
-<<<<<<< HEAD
 max_steps: 2000
 seq_len: 1024
-=======
-max_steps: 1000
-seq_len: 512
->>>>>>> 4bbd8911
 log_freq: 10
 batch_size: 16
 ckpt_freq: 100
 eval_freq: 50
+no_eval: true
 no_eval: true
 optim:
   final_lr: 1.0e-10
@@ -51,34 +32,24 @@
     compress_rates:
     - -4
     n_truncated_layers: 14
+    n_truncated_layers: 14
     pooling_module:
       pool_type: mean_sa
       where: before
     trained_layers: 14
-<<<<<<< HEAD
     rec_tok: true
     train_embedding_mtx: true
   max_embeds: 1
-=======
-    train_embedding_mtx: true
-    rec_tok: true
-  max_embeds: -2
->>>>>>> 4bbd8911
   trainable_llm: false
   w_embeds: true
   w_prefix_prompt: false
   bridge_module:
-<<<<<<< HEAD
     bridge_type: multi_module
-=======
-    bridge_type: mlp
->>>>>>> 4bbd8911
     in_dim: 3072
     hidden_dim: 2048
     out_dim: 4096
 from_ckpt:
   do: true
-<<<<<<< HEAD
   embedder_path: /lustre/scwpod02/client/kyutai-interns/hippop/tmp/hp_v2/multi_decoder_nodistill_CP4/checkpoints/checkpoint_015000/embedder/
   bridge_path: /lustre/scwpod02/client/kyutai-interns/hippop/tmp/hp_v2/multi_decoder_nodistill_CP4/checkpoints/checkpoint_015000/bridge_module/
 
@@ -86,9 +57,4 @@
   adapt_seq_len: true
   eval_data: /lustre/scwpod02/client/kyutai-interns/hippop/processed_data/eval_ReadComp/squad_test.jsonl
   shuffle: false
-  train_data: /lustre/scwpod02/client/kyutai-interns/hippop/processed_data/instruct_data/Reading_Comp/squad_v2_only_answered.jsonl
-=======
-  bridge_path: /lustre/scwpod02/client/kyutai-interns/hippop/tmp/hp_v2/CP16_L3B_MLP2_L8B_20rec/checkpoints/checkpoint_030000/bridge_module/
-  embedder_path: /lustre/scwpod02/client/kyutai-interns/hippop/tmp/hp_v2/CP16_L3B_MLP2_L8B_20rec/checkpoints/checkpoint_030000/embedder/
-exp_name: test_ft
->>>>>>> 4bbd8911
+  train_data: /lustre/scwpod02/client/kyutai-interns/hippop/processed_data/instruct_data/Reading_Comp/squad_v2_only_answered.jsonl