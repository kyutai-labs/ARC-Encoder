model_id_or_path: /lustre/scwpod02/client/kyutai-interns/hippop/models/mistral_7B
llm_name: Mistral7B
run_dir: /lustre/scwpod02/client/kyutai-interns/hippop/tmp/
exp_name: test_pretrain2


lora:
  enable: false
  rank: 128
  scaling: 2.0
  
model_id_or_path: /lustre/scwpod02/client/kyutai-interns/hippop/models/mistral_7B
no_eval: false
num_microbatches: 1
optim:
  final_lr: 1.0e-10
  initial_lr: 1.0e-20
  max_lr: 5.0e-05
  warm_up_steps: 500
  weight_decay: 0.1
pipeline:
  causal_embedder: true
  cross_att: false
  cross_att_layers: null
  do_both: false
  do_pool: true
  embedder_name: Mistral7B
  every_cross_att: 2
  gate_bottleneck: 8
  max_embeds: 5
  mlp_project:
    act: gelu
    hidden_dim: 4096
    n_layers: 1
    type: mlp
  n_truncated_layers: 31
  pooled_cross_att: false
  pooling_module:
    compress_rate: -2
    type: adaptive_attention
<<<<<<< HEAD
    pool_type: mean_sa
=======
    pool_type: mean_mta
>>>>>>> 6df1a383
    rms_norm: false
  normalize_embed: false
  shared_kv: false
  train_only_pooling: true
  trainable_embedder: false
  trainable_llm: false
  w_embeds: true
  w_prefix_prompt: false
  insert_layer: 8


data:
  adapt_seq_len: false
  eval_data: /lustre/scwpod02/client/kyutai-interns/hippop/processed_data/crawl/eval_en_00_of_18.jsonl
  shuffle: false
  train_data: /lustre/scwpod02/client/kyutai-interns/datasets/crawl_2/train_en_00_of_18.jsonl
  prob_distractor: 0.5

seq_len: 256
batch_size: 16
num_microbatches: 1
max_steps: 50
optim:
  max_lr: 5.0e-05
  weight_decay: 0.1
  warm_up_steps: 2
  initial_lr: 1.0e-20
  final_lr: 1.0e-10

seed: 0
log_freq: 1
eval_freq: 1
no_eval: true
ckpt_freq: 10
save_adapters: true


# wandb:
#   project: embed_llm
#   run_name: pretrain_both_trained_07_singpassage_0f6f2a1a
#   key: 79d15dbc90cdc10b0d5e5ad252ae8ddbef9fd706
#   offline: false



<|MERGE_RESOLUTION|>--- conflicted
+++ resolved
@@ -38,11 +38,7 @@
   pooling_module:
     compress_rate: -2
     type: adaptive_attention
-<<<<<<< HEAD
-    pool_type: mean_sa
-=======
     pool_type: mean_mta
->>>>>>> 6df1a383
     rms_norm: false
   normalize_embed: false
   shared_kv: false
