--- conflicted
+++ resolved
@@ -27,11 +27,7 @@
   embedder_name: Mistral7B
   every_cross_att: 2
   gate_bottleneck: 8
-<<<<<<< HEAD
-  max_embeds: 5
-=======
   max_embeds: 2
->>>>>>> 938673bb
   mlp_project:
     act: gelu
     hidden_dim: 4096
